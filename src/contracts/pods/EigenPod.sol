--- conflicted
+++ resolved
@@ -94,17 +94,11 @@
     /// @notice This variable tracks any ETH deposited into this contract via the `receive` fallback function
     uint256 public nonBeaconChainETHBalanceWei;
 
-<<<<<<< HEAD
-    /// @notice This variable tracks the total amoutn of partial withdrawals claimed via merkle proofs prior to a switch to ZK proofs for claiming partial withdrawals
-    uint64 public totalPartialWithdrawalAmountClaimedGwei;
-
-    /// @notice The nonce of the oracle.
-    uint256 public nonce;
-
-=======
      /// @notice This variable tracks the total amount of partial withdrawals claimed via merkle proofs prior to a switch to ZK proofs for claiming partial withdrawals
     uint64 public sumOfPartialWithdrawalsClaimedGwei;
->>>>>>> d3af4549
+
+    /// @notice prover nonce for the function gateway contract
+    uint256 public nonce;
 
     modifier onlyEigenPodManager() {
         require(msg.sender == address(eigenPodManager), "EigenPod.onlyEigenPodManager: not eigenPodManager");
@@ -150,7 +144,7 @@
     }
 
     modifier onlyFunctionGateway() {
-        require(msg.sender == functionGatewayContractAddress, "EigenPod.onlyFunctionGateway: not functionGateway");
+        require(msg.sender == address(eigenPodManager.functionGateway()), "EigenPod.onlyFunctionGateway: not functionGateway");
         _;
     }
 
@@ -348,18 +342,19 @@
     function submitPartialWithdrawalsBatchForVerification(
         uint64 oracleTimestamp,
         uint256 startBlock,
-        uint256 endBlock
+        uint256 endBlock,
+        bytes32 FUNCTION_ID
     ) external {
-        bytes32 oracleBlockRoot = eigenPodManager.getBlockRootAtTimestamp(oracleTimestamp);
-
-        IFunctionGateway(functionGatewayContractAddress).request{value: msg.value}(
-            FUNCTION_ID,
-            abi.encodePacked(
-                beaconBlockRoot, address(this), startBlock, endBlock
-            ),
-            this.handleCallback.selector,
-            abi.encode(nonce)
-        );
+        eigenPodManager.requestProofViaFunctionGateway(
+            FUNCTION_ID, 
+            startBlock,
+            endBlock,
+            address(this),
+            oracleTimestamp,
+            nonce,
+            this.handleCallback.selector
+        );
+
         nonce++;
     }
 
@@ -367,7 +362,7 @@
     function handleCallback(bytes memory output, bytes memory context) external onlyFunctionGateway {
         uint256 partialWithdrawalSumWei;
         assembly {
-            value := mload(add(output, 0x20))
+            partialWithdrawalSumWei := mload(add(output, 0x20))
         }
         uint256 requestNonce = abi.decode(context, (uint256));
         emit PartialWithdrawalProven(requestNonce, partialWithdrawalSumWei);
@@ -741,12 +736,7 @@
             partialWithdrawalAmountGwei
         );
 
-<<<<<<< HEAD
-        //update the running total of partial withdrawals claimed via a merkle proof
-        totalPartialWithdrawalAmountClaimedGwei += partialWithdrawalAmountGwei;
-=======
         sumOfPartialWithdrawalsClaimedGwei += partialWithdrawalAmountGwei;
->>>>>>> d3af4549
 
         // For partial withdrawals, the withdrawal amount is immediately sent to the pod owner
         return
@@ -824,9 +814,5 @@
      * variables without shifting down storage in the inheritance chain.
      * See https://docs.openzeppelin.com/contracts/4.x/upgradeable#storage_gaps
      */
-<<<<<<< HEAD
     uint256[43] private __gap;
-=======
-    uint256[44] private __gap;
->>>>>>> d3af4549
 }