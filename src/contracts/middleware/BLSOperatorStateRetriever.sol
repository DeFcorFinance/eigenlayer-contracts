// SPDX-License-Identifier: BUSL-1.1
pragma solidity =0.8.12;

import "./BLSRegistryCoordinatorWithIndices.sol";

import "../interfaces/IStakeRegistry.sol";
import "../interfaces/IBLSPubkeyRegistry.sol";
import "../interfaces/IIndexRegistry.sol";
import "../interfaces/IBLSRegistryCoordinatorWithIndices.sol";

/**
 * @title BLSOperatorStateRetriever with view functions that allow to retrieve the state of an AVSs registry system.
 * @author Layr Labs Inc.
 */
contract BLSOperatorStateRetriever {
    struct Operator {
        bytes32 operatorId;
        uint96 stake;
    }

    struct CheckSignaturesIndices {
        uint32[] nonSignerQuorumBitmapIndices;
        uint32[] quorumApkIndices;
        uint32[] totalStakeIndices;  
        uint32[][] nonSignerStakeIndices; // nonSignerStakeIndices[quorumNumberIndex][nonSignerIndex]
    }

    /**
     * @notice This function is intended to to be called by AVS operators every time a new task is created (i.e.)
     * the AVS coordinator makes a request to AVS operators. Since all of the crucial information is kept onchain, 
     * operators don't need to run indexers to fetch the data.
     * @param registryCoordinator is the registry coordinator to fetch the AVS registry information from
     * @param operatorId the id of the operator to fetch the quorums lists 
     * @param blockNumber is the block number to get the operator state for
     * @return 1) the quorumBitmap of the operator at the given blockNumber
     *         2) 2d array of Operator structs. For each quorum the provided operator 
     *            was a part of at `blockNumber`, an ordered list of operators.
     */
    function getOperatorState(IBLSRegistryCoordinatorWithIndices registryCoordinator, bytes32 operatorId, uint32 blockNumber) external view returns (uint256, Operator[][] memory) {
        bytes32[] memory operatorIds = new bytes32[](1);
        operatorIds[0] = operatorId;
        uint256 index = registryCoordinator.getQuorumBitmapIndicesByOperatorIdsAtBlockNumber(blockNumber, operatorIds)[0];
    
        uint256 quorumBitmap = registryCoordinator.getQuorumBitmapByOperatorIdAtBlockNumberByIndex(operatorId, blockNumber, index);

        bytes memory quorumNumbers = BitmapUtils.bitmapToBytesArray(quorumBitmap);

        return (quorumBitmap, getOperatorState(registryCoordinator, quorumNumbers, blockNumber));
    }

    /**
     * @notice returns the ordered list of operators (id and stake) for each quorum. The AVS coordinator 
     * may call this function directly to get the operator state for a given block number
     * @param registryCoordinator is the registry coordinator to fetch the AVS registry information from
     * @param quorumNumbers are the ids of the quorums to get the operator state for
     * @param blockNumber is the block number to get the operator state for
     * @return 2d array of operators. For each quorum, an ordered list of operators
     */
    function getOperatorState(IBLSRegistryCoordinatorWithIndices registryCoordinator, bytes memory quorumNumbers, uint32 blockNumber) public view returns(Operator[][] memory) {
        IStakeRegistry stakeRegistry = registryCoordinator.stakeRegistry();
        IIndexRegistry indexRegistry = registryCoordinator.indexRegistry();

        Operator[][] memory operators = new Operator[][](quorumNumbers.length);
        for (uint256 i = 0; i < quorumNumbers.length; i++) {
            uint8 quorumNumber = uint8(quorumNumbers[i]);
            bytes32[] memory operatorIds = indexRegistry.getOperatorListForQuorumAtBlockNumber(quorumNumber, blockNumber);
            operators[i] = new Operator[](operatorIds.length);
            for (uint256 j = 0; j < operatorIds.length; j++) {
                bytes32 operatorId = bytes32(operatorIds[j]);
                operators[i][j] = Operator({
                    operatorId: operatorId,
                    stake: stakeRegistry.getStakeForOperatorIdForQuorumAtBlockNumber(operatorId, quorumNumber, blockNumber)
                });
            }
        }
            
        return operators;
    }

    /**
     * @notice this is called by the AVS operator to get the relevant indices for the checkSignatures function
     * if they are not running an indexer    
     * @param registryCoordinator is the registry coordinator to fetch the AVS registry information from
     * @param referenceBlockNumber is the block number to get the indices for
     * @param quorumNumbers are the ids of the quorums to get the operator state for
     * @param nonSignerOperatorIds are the ids of the nonsigning operators
     * @return 1) the indices of the quorumBitmaps for each of the operators in the @param nonSignerOperatorIds array at the given blocknumber
     *         2) the indices of the total stakes entries for the given quorums at the given blocknumber
     *         3) the indices of the stakes of each of the nonsigners in each of the quorums they were a 
     *            part of (for each nonsigner, an array of length the number of quorums they were a part of
     *            that are also part of the provided quorumNumbers) at the given blocknumber
     *         4) the indices of the quorum apks for each of the provided quorums at the given blocknumber
     */
    function getCheckSignaturesIndices(
        IBLSRegistryCoordinatorWithIndices registryCoordinator,
        uint32 referenceBlockNumber, 
        bytes calldata quorumNumbers, 
        bytes32[] calldata nonSignerOperatorIds
    ) external view returns (CheckSignaturesIndices memory) {
        IStakeRegistry stakeRegistry = registryCoordinator.stakeRegistry();
        CheckSignaturesIndices memory checkSignaturesIndices;

        // get the indices of the quorumBitmap updates for each of the operators in the nonSignerOperatorIds array
        checkSignaturesIndices.nonSignerQuorumBitmapIndices = registryCoordinator.getQuorumBitmapIndicesByOperatorIdsAtBlockNumber(referenceBlockNumber, nonSignerOperatorIds);
        // get the indices of the totalStake updates for each of the quorums in the quorumNumbers array
        checkSignaturesIndices.totalStakeIndices = stakeRegistry.getTotalStakeIndicesByQuorumNumbersAtBlockNumber(referenceBlockNumber, quorumNumbers);
        
        checkSignaturesIndices.nonSignerStakeIndices = new uint32[][](quorumNumbers.length);
        for (uint8 quorumNumberIndex = 0; quorumNumberIndex < quorumNumbers.length; quorumNumberIndex++) {
            uint256 numNonSignersForQuorum = 0;
<<<<<<< HEAD
            // this array's length will be at most the number of nonSignerOperatorIds
            checkSignaturesIndices.nonSignerStakeIndices[quorumNumberIndex] = new uint32[](nonSignerOperatorIds.length);

            for (uint i = 0; i < nonSignerOperatorIds.length; i++) {
=======
            // this array's length will be at most the number of nonSignerOperatorIds, this will be trimmed after it is filled
            checkSignaturesIndices.nonSignerStakeIndices[quorumNumberIndex] = new uint32[](nonSignerOperatorIds.length);

            for (uint i = 0; i < nonSignerOperatorIds.length; i++) {
                // get the quorumBitmap for the operator at the given blocknumber and index
>>>>>>> c865dc63
                uint192 nonSignerQuorumBitmap = 
                    registryCoordinator.getQuorumBitmapByOperatorIdAtBlockNumberByIndex(
                        nonSignerOperatorIds[i], 
                        referenceBlockNumber, 
                        checkSignaturesIndices.nonSignerQuorumBitmapIndices[i]
                    );
                
                // if the operator was a part of the quorum and the quorum is a part of the provided quorumNumbers
<<<<<<< HEAD
                if (nonSignerQuorumBitmap >> uint8(quorumNumbers[quorumNumberIndex]) & 1 == 1) {
=======
                if ((nonSignerQuorumBitmap >> uint8(quorumNumbers[quorumNumberIndex])) & 1 == 1) {
                    // get the index of the stake update for the operator at the given blocknumber and quorum number
>>>>>>> c865dc63
                    checkSignaturesIndices.nonSignerStakeIndices[quorumNumberIndex][numNonSignersForQuorum] = stakeRegistry.getStakeUpdateIndexForOperatorIdForQuorumAtBlockNumber(
                        nonSignerOperatorIds[i],
                        uint8(quorumNumbers[quorumNumberIndex]),
                        referenceBlockNumber
                    );
                    numNonSignersForQuorum++;
                }
            }

            // resize the array to the number of nonSigners for this quorum
            uint32[] memory nonSignerStakeIndicesForQuorum = new uint32[](numNonSignersForQuorum);
            for (uint i = 0; i < numNonSignersForQuorum; i++) {
                nonSignerStakeIndicesForQuorum[i] = checkSignaturesIndices.nonSignerStakeIndices[quorumNumberIndex][i];
            }
            checkSignaturesIndices.nonSignerStakeIndices[quorumNumberIndex] = nonSignerStakeIndicesForQuorum;
        }

        IBLSPubkeyRegistry blsPubkeyRegistry = registryCoordinator.blsPubkeyRegistry();
        // get the indices of the quorum apks for each of the provided quorums at the given blocknumber
        checkSignaturesIndices.quorumApkIndices = blsPubkeyRegistry.getApkIndicesForQuorumsAtBlockNumber(quorumNumbers, referenceBlockNumber);

        return checkSignaturesIndices;
    }
}<|MERGE_RESOLUTION|>--- conflicted
+++ resolved
@@ -108,18 +108,11 @@
         checkSignaturesIndices.nonSignerStakeIndices = new uint32[][](quorumNumbers.length);
         for (uint8 quorumNumberIndex = 0; quorumNumberIndex < quorumNumbers.length; quorumNumberIndex++) {
             uint256 numNonSignersForQuorum = 0;
-<<<<<<< HEAD
-            // this array's length will be at most the number of nonSignerOperatorIds
-            checkSignaturesIndices.nonSignerStakeIndices[quorumNumberIndex] = new uint32[](nonSignerOperatorIds.length);
-
-            for (uint i = 0; i < nonSignerOperatorIds.length; i++) {
-=======
             // this array's length will be at most the number of nonSignerOperatorIds, this will be trimmed after it is filled
             checkSignaturesIndices.nonSignerStakeIndices[quorumNumberIndex] = new uint32[](nonSignerOperatorIds.length);
 
             for (uint i = 0; i < nonSignerOperatorIds.length; i++) {
                 // get the quorumBitmap for the operator at the given blocknumber and index
->>>>>>> c865dc63
                 uint192 nonSignerQuorumBitmap = 
                     registryCoordinator.getQuorumBitmapByOperatorIdAtBlockNumberByIndex(
                         nonSignerOperatorIds[i], 
@@ -128,12 +121,8 @@
                     );
                 
                 // if the operator was a part of the quorum and the quorum is a part of the provided quorumNumbers
-<<<<<<< HEAD
-                if (nonSignerQuorumBitmap >> uint8(quorumNumbers[quorumNumberIndex]) & 1 == 1) {
-=======
                 if ((nonSignerQuorumBitmap >> uint8(quorumNumbers[quorumNumberIndex])) & 1 == 1) {
                     // get the index of the stake update for the operator at the given blocknumber and quorum number
->>>>>>> c865dc63
                     checkSignaturesIndices.nonSignerStakeIndices[quorumNumberIndex][numNonSignersForQuorum] = stakeRegistry.getStakeUpdateIndexForOperatorIdForQuorumAtBlockNumber(
                         nonSignerOperatorIds[i],
                         uint8(quorumNumbers[quorumNumberIndex]),
