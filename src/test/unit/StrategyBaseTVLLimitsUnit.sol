// SPDX-License-Identifier: BUSL-1.1
pragma solidity =0.8.12;

import "./StrategyBaseUnit.t.sol";

import "../../contracts/strategies/StrategyBaseTVLLimits.sol";

contract StrategyBaseTVLLimitsUnitTests is StrategyBaseUnitTests {
    StrategyBaseTVLLimits public strategyBaseTVLLimitsImplementation;
    StrategyBaseTVLLimits public strategyWithTVLLimits;

    // defaults for tests, used in setup
    uint256 maxTotalDeposits = 3200e18;
    uint256 maxPerDeposit = 32e18;

    /// @notice Emitted when `maxPerDeposit` value is updated from `previousValue` to `newValue`
    event MaxPerDepositUpdated(uint256 previousValue, uint256 newValue);

    /// @notice Emitted when `maxTotalDeposits` value is updated from `previousValue` to `newValue`
    event MaxTotalDepositsUpdated(uint256 previousValue, uint256 newValue);

    function setUp() virtual public override {
        // copy setup for StrategyBaseUnitTests
        StrategyBaseUnitTests.setUp();

        // depoloy the TVL-limited strategy
        strategyBaseTVLLimitsImplementation = new StrategyBaseTVLLimits(strategyManager);
        strategyWithTVLLimits = StrategyBaseTVLLimits(
            address(
                new TransparentUpgradeableProxy(
                    address(strategyBaseTVLLimitsImplementation),
                    address(proxyAdmin),
                    abi.encodeWithSelector(StrategyBaseTVLLimits.initialize.selector, maxPerDeposit, maxTotalDeposits, underlyingToken, pauserRegistry)
                )
            )
        );

        // verify that limits were set up correctly
        require(strategyWithTVLLimits.maxTotalDeposits() == maxTotalDeposits, "bad test setup");
        require(strategyWithTVLLimits.maxPerDeposit() == maxPerDeposit, "bad test setup");

        // replace the strategy from the non-TVL-limited tests with the TVL-limited strategy
        // this should result in all the StrategyBaseUnitTests also running against the `StrategyBaseTVLLimits` contract
        strategy = strategyWithTVLLimits;
    }

<<<<<<< HEAD
    function testSetTVLLimits(uint256 maxDepositsFuzzedInput, uint256 maxPerDepositFuzzedInput) public {
        cheats.assume(maxPerDepositFuzzedInput < maxDepositsFuzzedInput);
        cheats.startPrank(pauser);
        strategyWithTVLLimits.setTVLLimits(maxPerDepositFuzzedInput, maxDepositsFuzzedInput);
        cheats.stopPrank();
=======
    function testSetTVLLimits(uint256 maxPerDepositFuzzedInput, uint256 maxTotalDepositsFuzzedInput) public {
        _setTVLLimits(maxPerDepositFuzzedInput, maxTotalDepositsFuzzedInput);
>>>>>>> cc57857a
        (uint256 _maxPerDeposit, uint256 _maxDeposits) = strategyWithTVLLimits.getTVLLimits();

        assertEq(_maxPerDeposit, maxPerDepositFuzzedInput);
        assertEq(_maxDeposits, maxTotalDepositsFuzzedInput);
    }

    function testSetTVLLimitsFailsWhenNotCalledByPauser(uint256 maxPerDepositFuzzedInput, uint256 maxTotalDepositsFuzzedInput, address notPauser) public {
        cheats.assume(notPauser != address(proxyAdmin));
        cheats.assume(notPauser != pauser);
        cheats.startPrank(notPauser);
        cheats.expectRevert(bytes("msg.sender is not permissioned as pauser"));
        strategyWithTVLLimits.setTVLLimits(maxPerDepositFuzzedInput, maxTotalDepositsFuzzedInput);
        cheats.stopPrank();
    }

<<<<<<< HEAD
    function testSetInvalidMaxPerDepositAndMaxDeposits(uint256 maxDepositsFuzzedInput, uint256 maxPerDepositFuzzedInput) public {
        cheats.assume(maxDepositsFuzzedInput > 0);
        cheats.assume(maxPerDepositFuzzedInput > 0);
        cheats.assume(maxDepositsFuzzedInput < maxPerDepositFuzzedInput);
        cheats.startPrank(pauser);
        cheats.expectRevert(bytes("StrategyBaseTVLLimits._setTVLLimits: maxPerDeposit exceeds maxTotalDeposits"));
        strategyWithTVLLimits.setTVLLimits(maxPerDepositFuzzedInput, maxDepositsFuzzedInput);
        cheats.stopPrank();
    }

    function testDepositMoreThanMaxPerDeposit(uint256 maxDepositsFuzzedInput, uint256 maxPerDepositFuzzedInput, uint256 amount) public {
        cheats.assume(amount > maxPerDepositFuzzedInput);
        cheats.assume(maxPerDepositFuzzedInput < maxDepositsFuzzedInput);
        cheats.startPrank(pauser);
        strategyWithTVLLimits.setTVLLimits(maxPerDepositFuzzedInput, maxDepositsFuzzedInput);
        cheats.stopPrank();
=======
    function testDepositMoreThanMaxPerDeposit(uint256 maxPerDepositFuzzedInput, uint256 maxTotalDepositsFuzzedInput, uint256 amount) public {
        cheats.assume(amount > maxPerDepositFuzzedInput);
        _setTVLLimits(maxPerDepositFuzzedInput, maxTotalDepositsFuzzedInput);
>>>>>>> cc57857a

        cheats.startPrank(address(strategyManager));
        cheats.expectRevert(bytes("StrategyBaseTVLLimits: max per deposit exceeded"));
        strategyWithTVLLimits.deposit(underlyingToken, amount);
        cheats.stopPrank();
    }

    function testDepositMorethanMaxDeposits() public {
        maxTotalDeposits = 1e12;
        maxPerDeposit = 3e11;
        uint256 numDeposits = maxTotalDeposits / maxPerDeposit;

        _setTVLLimits(maxPerDeposit, maxTotalDeposits);

        underlyingToken.transfer(address(strategyManager), maxTotalDeposits);
        cheats.startPrank(address(strategyManager));
        for (uint256 i = 0; i < numDeposits; i++) {
            underlyingToken.transfer(address(strategyWithTVLLimits), maxPerDeposit);
            strategyWithTVLLimits.deposit(underlyingToken, maxPerDeposit);
        }
        cheats.stopPrank();

        underlyingToken.transfer(address(strategyWithTVLLimits), maxPerDeposit);
        require(underlyingToken.balanceOf(address(strategyWithTVLLimits)) > maxTotalDeposits, "bad test setup");

        cheats.startPrank(address(strategyManager));
        cheats.expectRevert(bytes("StrategyBaseTVLLimits: max deposits exceeded"));
        strategyWithTVLLimits.deposit(underlyingToken, maxPerDeposit);
        cheats.stopPrank();
    }

    function testDepositValidAmount(uint256 depositAmount) public {
        maxTotalDeposits = 1e12;
        maxPerDeposit = 3e11;
        cheats.assume(depositAmount > 0);
        cheats.assume(depositAmount < maxPerDeposit);

        _setTVLLimits(maxPerDeposit, maxTotalDeposits);

        // we need to actually transfer the tokens to the strategy to avoid underflow in the `deposit` calculation
        underlyingToken.transfer(address(strategyWithTVLLimits), depositAmount);

        uint256 sharesBefore = strategyWithTVLLimits.totalShares();
        cheats.startPrank(address(strategyManager));
        strategyWithTVLLimits.deposit(underlyingToken, depositAmount);
        cheats.stopPrank();

        require(strategyWithTVLLimits.totalShares() == depositAmount + sharesBefore, "total shares not updated correctly");
    }

    function testDepositTVLLimit_ThenChangeTVLLimit(uint256 maxDeposits, uint256 newMaxDeposits) public {
        cheats.assume(maxDeposits > 0);
        cheats.assume(newMaxDeposits > maxDeposits);
        cheats.assume(newMaxDeposits < initialSupply);
        cheats.startPrank(pauser);
        strategyWithTVLLimits.setTVLLimits(maxDeposits, maxDeposits);
        cheats.stopPrank();

        underlyingToken.transfer(address(strategyWithTVLLimits), maxDeposits);

        uint256 sharesBefore = strategyWithTVLLimits.totalShares();

        cheats.startPrank(address(strategyManager));
        strategyWithTVLLimits.deposit(underlyingToken, maxDeposits);
        cheats.stopPrank();

        require(strategyWithTVLLimits.totalShares() == maxDeposits + sharesBefore, "total shares not updated correctly");

        cheats.startPrank(pauser);
        strategyWithTVLLimits.setTVLLimits(newMaxDeposits, newMaxDeposits);
        cheats.stopPrank();

        underlyingToken.transfer(address(strategyWithTVLLimits), newMaxDeposits - maxDeposits);

        sharesBefore = strategyWithTVLLimits.totalShares();
        cheats.startPrank(address(strategyManager));    
        strategyWithTVLLimits.deposit(underlyingToken, newMaxDeposits - maxDeposits);
        cheats.stopPrank();

        require(strategyWithTVLLimits.totalShares() == newMaxDeposits, "total shares not updated correctly");
    }

    /// @notice General-purpose test, re-useable, handles whether the deposit should revert or not and returns 'true' if it did revert.
    function testDeposit_WithTVLLimits(uint256 maxPerDepositFuzzedInput, uint256 maxTotalDepositsFuzzedInput, uint256 depositAmount)
        public returns (bool depositReverted)
    {
        cheats.assume(maxPerDepositFuzzedInput < maxDepositsFuzzedInput);
        // need to filter this to make sure the deposit amounts can actually be transferred
        cheats.assume(depositAmount <= initialSupply);
        // set TVL limits
        _setTVLLimits(maxPerDepositFuzzedInput, maxTotalDepositsFuzzedInput);

        // we need to calculate this before transferring tokens to the strategy
        uint256 expectedSharesOut = strategyWithTVLLimits.underlyingToShares(depositAmount);

        // we need to actually transfer the tokens to the strategy to avoid underflow in the `deposit` calculation
        underlyingToken.transfer(address(strategyWithTVLLimits), depositAmount);

        if (depositAmount > maxPerDepositFuzzedInput) {
            cheats.startPrank(address(strategyManager));
            cheats.expectRevert("StrategyBaseTVLLimits: max per deposit exceeded");
            strategyWithTVLLimits.deposit(underlyingToken, depositAmount);
            cheats.stopPrank();

            // transfer the tokens back from the strategy to not mess up the state
            cheats.startPrank(address(strategyWithTVLLimits));
            underlyingToken.transfer(address(this), depositAmount);
            cheats.stopPrank();

            // return 'true' since the call to `deposit` reverted
            return true;
        } else if (underlyingToken.balanceOf(address(strategyWithTVLLimits)) > maxTotalDepositsFuzzedInput) {
            cheats.startPrank(address(strategyManager));
            cheats.expectRevert("StrategyBaseTVLLimits: max deposits exceeded");
            strategyWithTVLLimits.deposit(underlyingToken, depositAmount);
            cheats.stopPrank();

            // transfer the tokens back from the strategy to not mess up the state
            cheats.startPrank(address(strategyWithTVLLimits));
            underlyingToken.transfer(address(this), depositAmount);
            cheats.stopPrank();

            // return 'true' since the call to `deposit` reverted
            return true;
        } else {
            uint256 totalSharesBefore = strategyWithTVLLimits.totalShares();
            if (expectedSharesOut == 0) {
                cheats.startPrank(address(strategyManager));
                cheats.expectRevert("StrategyBase.deposit: newShares cannot be zero");
                strategyWithTVLLimits.deposit(underlyingToken, depositAmount);
                cheats.stopPrank();

                // transfer the tokens back from the strategy to not mess up the state
                cheats.startPrank(address(strategyWithTVLLimits));
                underlyingToken.transfer(address(this), depositAmount);
                cheats.stopPrank();

                // return 'true' since the call to `deposit` reverted
                return true;
            } else {
                cheats.startPrank(address(strategyManager));
                strategyWithTVLLimits.deposit(underlyingToken, depositAmount);
                cheats.stopPrank();

                require(strategyWithTVLLimits.totalShares() == expectedSharesOut + totalSharesBefore, "total shares not updated correctly");

                // return 'false' since the call to `deposit` succeeded
                return false;
            }
        }
    }

    // sets the TVL Limits and checks that events were emitted correctly
    function _setTVLLimits(uint256 _maxPerDeposit, uint256 _maxTotalDeposits) internal {
        (uint256 _maxPerDepositBefore, uint256 _maxTotalDepositsBefore) = strategyWithTVLLimits.getTVLLimits();
        cheats.startPrank(pauser);
        cheats.expectEmit(true, true, true, true, address(strategyWithTVLLimits));
        emit MaxPerDepositUpdated(_maxPerDepositBefore, _maxPerDeposit);
        emit MaxTotalDepositsUpdated(_maxTotalDepositsBefore, _maxTotalDeposits);
        strategyWithTVLLimits.setTVLLimits(_maxPerDeposit, _maxTotalDeposits);
        cheats.stopPrank();
    }

    /// OVERRIDING EXISTING TESTS TO FILTER INPUTS THAT WOULD FAIL DUE TO DEPOSIT-LIMITING
    modifier filterToValidDepositAmounts(uint256 amountToDeposit) {
        (uint256 _maxPerDeposit, uint256 _maxTotalDeposits) = strategyWithTVLLimits.getTVLLimits();
        cheats.assume(amountToDeposit <= _maxPerDeposit && amountToDeposit <= _maxTotalDeposits);
        _;
    }

    function testCanWithdrawDownToSmallShares(uint256 amountToDeposit, uint32 sharesToLeave) public virtual override filterToValidDepositAmounts(amountToDeposit) {
        StrategyBaseUnitTests.testCanWithdrawDownToSmallShares(amountToDeposit, sharesToLeave);
    }

    function testDepositWithNonzeroPriorBalanceAndNonzeroPriorShares(uint256 priorTotalShares, uint256 amountToDeposit
    ) public virtual override filterToValidDepositAmounts(priorTotalShares) filterToValidDepositAmounts(amountToDeposit) {
        StrategyBaseUnitTests.testDepositWithNonzeroPriorBalanceAndNonzeroPriorShares(priorTotalShares, amountToDeposit);
    }

    function testDepositWithZeroPriorBalanceAndZeroPriorShares(uint256 amountToDeposit) public virtual override filterToValidDepositAmounts(amountToDeposit) {
        StrategyBaseUnitTests.testDepositWithZeroPriorBalanceAndZeroPriorShares(amountToDeposit);
    }

    function testIntegrityOfSharesToUnderlyingWithNonzeroTotalShares(uint256 amountToDeposit, uint256 amountToTransfer, uint96 amountSharesToQuery
    ) public virtual override filterToValidDepositAmounts(amountToDeposit) {
        StrategyBaseUnitTests.testIntegrityOfSharesToUnderlyingWithNonzeroTotalShares(amountToDeposit, amountToTransfer, amountSharesToQuery);
    }

    function testIntegrityOfUnderlyingToSharesWithNonzeroTotalShares(uint256 amountToDeposit, uint256 amountToTransfer, uint96 amountUnderlyingToQuery
    ) public virtual override filterToValidDepositAmounts(amountToDeposit) {
        StrategyBaseUnitTests.testIntegrityOfUnderlyingToSharesWithNonzeroTotalShares(amountToDeposit, amountToTransfer, amountUnderlyingToQuery);
    }

    function testWithdrawFailsWhenSharesGreaterThanTotalShares(uint256 amountToDeposit, uint256 sharesToWithdraw
    ) public virtual override filterToValidDepositAmounts(amountToDeposit) {
        StrategyBaseUnitTests.testWithdrawFailsWhenSharesGreaterThanTotalShares(amountToDeposit, sharesToWithdraw);
    }

    function testWithdrawFailsWhenWithdrawalsPaused(uint256 amountToDeposit) public virtual override filterToValidDepositAmounts(amountToDeposit) {
        StrategyBaseUnitTests.testWithdrawFailsWhenWithdrawalsPaused(amountToDeposit);
    }

    function testWithdrawWithPriorTotalSharesAndAmountSharesEqual(uint256 amountToDeposit) public virtual override filterToValidDepositAmounts(amountToDeposit) {
        StrategyBaseUnitTests.testWithdrawWithPriorTotalSharesAndAmountSharesEqual(amountToDeposit);
    }

    function testWithdrawWithPriorTotalSharesAndAmountSharesNotEqual(uint96 amountToDeposit, uint96 sharesToWithdraw
    ) public virtual override filterToValidDepositAmounts(amountToDeposit) {
        StrategyBaseUnitTests.testWithdrawWithPriorTotalSharesAndAmountSharesNotEqual(amountToDeposit, sharesToWithdraw);
    }
}<|MERGE_RESOLUTION|>--- conflicted
+++ resolved
@@ -44,16 +44,8 @@
         strategy = strategyWithTVLLimits;
     }
 
-<<<<<<< HEAD
     function testSetTVLLimits(uint256 maxDepositsFuzzedInput, uint256 maxPerDepositFuzzedInput) public {
-        cheats.assume(maxPerDepositFuzzedInput < maxDepositsFuzzedInput);
-        cheats.startPrank(pauser);
-        strategyWithTVLLimits.setTVLLimits(maxPerDepositFuzzedInput, maxDepositsFuzzedInput);
-        cheats.stopPrank();
-=======
-    function testSetTVLLimits(uint256 maxPerDepositFuzzedInput, uint256 maxTotalDepositsFuzzedInput) public {
         _setTVLLimits(maxPerDepositFuzzedInput, maxTotalDepositsFuzzedInput);
->>>>>>> cc57857a
         (uint256 _maxPerDeposit, uint256 _maxDeposits) = strategyWithTVLLimits.getTVLLimits();
 
         assertEq(_maxPerDeposit, maxPerDepositFuzzedInput);
@@ -69,10 +61,7 @@
         cheats.stopPrank();
     }
 
-<<<<<<< HEAD
     function testSetInvalidMaxPerDepositAndMaxDeposits(uint256 maxDepositsFuzzedInput, uint256 maxPerDepositFuzzedInput) public {
-        cheats.assume(maxDepositsFuzzedInput > 0);
-        cheats.assume(maxPerDepositFuzzedInput > 0);
         cheats.assume(maxDepositsFuzzedInput < maxPerDepositFuzzedInput);
         cheats.startPrank(pauser);
         cheats.expectRevert(bytes("StrategyBaseTVLLimits._setTVLLimits: maxPerDeposit exceeds maxTotalDeposits"));
@@ -82,15 +71,7 @@
 
     function testDepositMoreThanMaxPerDeposit(uint256 maxDepositsFuzzedInput, uint256 maxPerDepositFuzzedInput, uint256 amount) public {
         cheats.assume(amount > maxPerDepositFuzzedInput);
-        cheats.assume(maxPerDepositFuzzedInput < maxDepositsFuzzedInput);
-        cheats.startPrank(pauser);
-        strategyWithTVLLimits.setTVLLimits(maxPerDepositFuzzedInput, maxDepositsFuzzedInput);
-        cheats.stopPrank();
-=======
-    function testDepositMoreThanMaxPerDeposit(uint256 maxPerDepositFuzzedInput, uint256 maxTotalDepositsFuzzedInput, uint256 amount) public {
-        cheats.assume(amount > maxPerDepositFuzzedInput);
         _setTVLLimits(maxPerDepositFuzzedInput, maxTotalDepositsFuzzedInput);
->>>>>>> cc57857a
 
         cheats.startPrank(address(strategyManager));
         cheats.expectRevert(bytes("StrategyBaseTVLLimits: max per deposit exceeded"));
@@ -245,6 +226,7 @@
 
     // sets the TVL Limits and checks that events were emitted correctly
     function _setTVLLimits(uint256 _maxPerDeposit, uint256 _maxTotalDeposits) internal {
+        cheats.assume(_maxPerDeposit < _maxTotalDeposits);
         (uint256 _maxPerDepositBefore, uint256 _maxTotalDepositsBefore) = strategyWithTVLLimits.getTVLLimits();
         cheats.startPrank(pauser);
         cheats.expectEmit(true, true, true, true, address(strategyWithTVLLimits));
