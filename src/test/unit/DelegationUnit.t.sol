// SPDX-License-Identifier: BUSL-1.1
pragma solidity ^0.8.9;

import "@openzeppelin/contracts/mocks/ERC1271WalletMock.sol";
import "@openzeppelin/contracts/utils/Address.sol";

import "forge-std/Test.sol";

import "../mocks/StrategyManagerMock.sol";
import "../mocks/SlasherMock.sol";
import "../mocks/EigenPodManagerMock.sol";
import "../mocks/StakeRegistryMock.sol";
import "../EigenLayerTestHelper.t.sol";
import "../mocks/ERC20Mock.sol";
import "../mocks/Reenterer.sol";
import "../Delegation.t.sol";
import "@openzeppelin/contracts/utils/math/SafeCast.sol";
import "src/contracts/core/DelegationManager.sol";

contract DelegationUnitTests is EigenLayerTestHelper {
    StrategyManagerMock strategyManagerMock;
    SlasherMock slasherMock;
    DelegationManager delegationManager;
    DelegationManager delegationManagerImplementation;
    StrategyManager strategyManagerImplementation;
    StrategyBase strategyImplementation;
    StrategyBase strategyMock;
    StrategyBase strategyMock2;
    StrategyBase strategyMock3;
    IERC20 mockToken;
    EigenPodManagerMock eigenPodManagerMock;
    StakeRegistryMock stakeRegistryMock;

    Reenterer public reenterer;

    // used as transient storage to fix stack-too-deep errors
    IStrategy public _tempStrategyStorage;
    address public _tempStakerStorage;

    uint256 delegationSignerPrivateKey = uint256(0xac0974bec39a17e36ba4a6b4d238ff944bacb478cbed5efcae784d7bf4f2ff80);
    uint256 stakerPrivateKey = uint256(123_456_789);

    // empty string reused across many tests
    string emptyStringForMetadataURI;

    // "empty" / zero salt, reused across many tests
    bytes32 emptySalt;

    // reused in various tests. in storage to help handle stack-too-deep errors
    address _operator = address(this);

    /**
     * @dev Index for flag that pauses new delegations when set
     */
    uint8 internal constant PAUSED_NEW_DELEGATION = 0;

    // @dev Index for flag that pauses queuing new withdrawals when set.
    uint8 internal constant PAUSED_ENTER_WITHDRAWAL_QUEUE = 1;

    // @dev Index for flag that pauses completing existing withdrawals when set.
    uint8 internal constant PAUSED_EXIT_WITHDRAWAL_QUEUE = 2;

    /// @notice Emitted when the StakeRegistry is set
    event StakeRegistrySet(IStakeRegistry stakeRegistry);

    // @notice Emitted when a new operator registers in EigenLayer and provides their OperatorDetails.
    event OperatorRegistered(address indexed operator, IDelegationManager.OperatorDetails operatorDetails);

    // @notice Emitted when an operator updates their OperatorDetails to @param newOperatorDetails
    event OperatorDetailsModified(address indexed operator, IDelegationManager.OperatorDetails newOperatorDetails);

    /**
     * @notice Emitted when @param operator indicates that they are updating their MetadataURI string
     * @dev Note that these strings are *never stored in storage* and are instead purely emitted in events for off-chain indexing
     */
    event OperatorMetadataURIUpdated(address indexed operator, string metadataURI);

    /// @notice Emitted whenever an operator's shares are increased for a given strategy
    event OperatorSharesIncreased(address indexed operator, address staker, IStrategy strategy, uint256 shares);

    /// @notice Emitted whenever an operator's shares are decreased for a given strategy
    event OperatorSharesDecreased(address indexed operator, address staker, IStrategy strategy, uint256 shares);

    // @notice Emitted when @param staker delegates to @param operator.
    event StakerDelegated(address indexed staker, address indexed operator);

    // @notice Emitted when @param staker undelegates from @param operator.
    event StakerUndelegated(address indexed staker, address indexed operator);


    // STAKE REGISTRY EVENT
    /// @notice emitted whenever the stake of `operator` is updated
    event StakeUpdate(
        bytes32 indexed operatorId,
        uint8 quorumNumber,
        uint96 stake
    );
    // @notice Emitted when @param staker is undelegated via a call not originating from the staker themself
    event StakerForceUndelegated(address indexed staker, address indexed operator);

    /**
     * @notice Emitted when a new withdrawal is queued.
     * @param withdrawalRoot Is the hash of the `withdrawal`.
     * @param withdrawal Is the withdrawal itself.
     */
    event WithdrawalQueued(bytes32 withdrawalRoot, IDelegationManager.Withdrawal withdrawal);

    /// @notice Emitted when a queued withdrawal is completed
    event WithdrawalCompleted(bytes32 withdrawalRoot);

    /// @notice Emitted when a queued withdrawal is *migrated* from the DelegationManager.to the DelegationManager
    event WithdrawalMigrated(bytes32 oldWithdrawalRoot, bytes32 newWithdrawalRoot);

    /// @notice Emitted when the `withdrawalDelayBlocks` variable is modified from `previousValue` to `newValue`.
    event WithdrawalDelayBlocksSet(uint256 previousValue, uint256 newValue);

    /// DelegationManager.Events

    /**
     * @notice Emitted when a new deposit occurs on behalf of `depositor`.
     * @param depositor Is the staker who is depositing funds into EigenLayer.
     * @param strategy Is the strategy that `depositor` has deposited into.
     * @param token Is the token that `depositor` deposited.
     * @param shares Is the number of new shares `depositor` has been granted in `strategy`.
     */
    event Deposit(address depositor, IERC20 token, IStrategy strategy, uint256 shares);

    // @notice reuseable modifier + associated mapping for filtering out weird fuzzed inputs, like making calls from the ProxyAdmin or the zero address
    mapping(address => bool) public addressIsExcludedFromFuzzedInputs;

    modifier filterFuzzedAddressInputs(address fuzzedAddress) {
        cheats.assume(!addressIsExcludedFromFuzzedInputs[fuzzedAddress]);
        _;
    }

    // @notice mappings used to handle duplicate entries in fuzzed address array input
    mapping(address => uint256) public totalSharesForStrategyInArray;
    mapping(IStrategy => uint256) public delegatedSharesBefore;

    function setUp() public virtual override {
        EigenLayerDeployer.setUp();

        slasherMock = new SlasherMock();
        delegationManager = DelegationManager(
            address(new TransparentUpgradeableProxy(address(emptyContract), address(eigenLayerProxyAdmin), ""))
        );
        strategyManagerMock = new StrategyManagerMock();
        eigenPodManagerMock = new EigenPodManagerMock();

        delegationManagerImplementation = new DelegationManager(strategyManagerMock, slasherMock, eigenPodManagerMock);

        cheats.startPrank(eigenLayerProxyAdmin.owner());
        eigenLayerProxyAdmin.upgrade(
            TransparentUpgradeableProxy(payable(address(delegationManager))),
            address(delegationManagerImplementation)
        );
        cheats.stopPrank();

        address initialOwner = address(this);
        uint256 initialPausedStatus = 0;
        delegationManager.initialize(initialOwner, eigenLayerPauserReg, initialPausedStatus);

        strategyManagerImplementation = new StrategyManager(delegationManager, eigenPodManagerMock, slasherMock);
        strategyManager = StrategyManager(
            address(
                new TransparentUpgradeableProxy(
                    address(strategyManagerImplementation),
                    address(eigenLayerProxyAdmin),
                    abi.encodeWithSelector(
                        DelegationManager.initialize.selector,
                        initialOwner,
                        initialOwner,
                        eigenLayerPauserReg,
                        initialPausedStatus
                    )
                )
            )
        );

        stakeRegistryMock = new StakeRegistryMock();
        cheats.expectEmit(true, true, true, true, address(delegationManager));
        emit StakeRegistrySet(stakeRegistryMock);

        delegationManager.setStakeRegistry(stakeRegistryMock);

        strategyImplementation = new StrategyBase(strategyManagerMock);
        strategyMock = StrategyBase(
            address(
                new TransparentUpgradeableProxy(
                    address(strategyImplementation),
                    address(eigenLayerProxyAdmin),
                    abi.encodeWithSelector(StrategyBase.initialize.selector, weth, eigenLayerPauserReg)
                )
            )
        );

        // excude the zero address and the proxyAdmin from fuzzed inputs
        addressIsExcludedFromFuzzedInputs[address(0)] = true;
        addressIsExcludedFromFuzzedInputs[address(eigenLayerProxyAdmin)] = true;
        addressIsExcludedFromFuzzedInputs[address(strategyManagerMock)] = true;
        addressIsExcludedFromFuzzedInputs[address(delegationManager)] = true;
        addressIsExcludedFromFuzzedInputs[address(slasherMock)] = true;

        // check setup (constructor + initializer)
<<<<<<< HEAD
        require(
            delegationManager.strategyManager() == strategyManagerMock,
            "constructor / initializer incorrect, strategyManager set wrong"
        );
        require(delegationManager.slasher() == slasherMock, "constructor / initializer incorrect, slasher set wrong");
        require(
            delegationManager.pauserRegistry() == eigenLayerPauserReg,
            "constructor / initializer incorrect, pauserRegistry set wrong"
        );
        require(delegationManager.owner() == initialOwner, "constructor / initializer incorrect, owner set wrong");
        require(
            delegationManager.paused() == initialPausedStatus,
            "constructor / initializer incorrect, paused status set wrong"
        );
=======
        require(delegationManager.strategyManager() == strategyManagerMock,
            "constructor / initializer incorrect, strategyManager set wrong");
        require(delegationManager.slasher() == slasherMock,
            "constructor / initializer incorrect, slasher set wrong");
        require(delegationManager.pauserRegistry() == eigenLayerPauserReg,
            "constructor / initializer incorrect, pauserRegistry set wrong");
        require(delegationManager.owner() == initialOwner,
            "constructor / initializer incorrect, owner set wrong");
        require(delegationManager.paused() == initialPausedStatus,
            "constructor / initializer incorrect, paused status set wrong");
>>>>>>> dad75a42
    }

    /// @notice Verifies that the DelegationManager cannot be iniitalized multiple times
    function testCannotReinitializeDelegationManager() public {
        cheats.expectRevert(bytes("Initializable: contract is already initialized"));
        delegationManager.initialize(address(this), eigenLayerPauserReg, 0);
    }

    /// @notice Verifies that the stakeRegistry cannot be set after it has already been set
    function testCannotSetStakeRegistryTwice() public {
        cheats.expectRevert(bytes("DelegationManager.setStakeRegistry: stakeRegistry already set"));
        delegationManager.setStakeRegistry(stakeRegistryMock);
    }

    /**
     * @notice `operator` registers via calling `DelegationManager.registerAsOperator(operatorDetails, metadataURI)`
     * Should be able to set any parameters, other than setting their `earningsReceiver` to the zero address or too high value for `stakerOptOutWindowBlocks`
     * The set parameters should match the desired parameters (correct storage update)
     * Operator becomes delegated to themselves
     * Properly emits events – especially the `OperatorRegistered` event, but also `StakerDelegated` & `OperatorDetailsModified` events
     * Reverts appropriately if operator was already delegated to someone (including themselves, i.e. they were already an operator)
     * @param operator and @param operatorDetails are fuzzed inputs
     */
    function testRegisterAsOperator(
        address operator,
        IDelegationManager.OperatorDetails memory operatorDetails,
        string memory metadataURI
    ) public filterFuzzedAddressInputs(operator) {
        // filter out zero address since people can't delegate to the zero address and operators are delegated to themselves
        cheats.assume(operator != address(0));
        // filter out zero address since people can't set their earningsReceiver address to the zero address (special test case to verify)
        cheats.assume(operatorDetails.earningsReceiver != address(0));
        // filter out disallowed stakerOptOutWindowBlocks values
        cheats.assume(operatorDetails.stakerOptOutWindowBlocks <= delegationManager.MAX_STAKER_OPT_OUT_WINDOW_BLOCKS());

        cheats.startPrank(operator);
        cheats.expectEmit(true, true, true, true, address(delegationManager));
        emit OperatorDetailsModified(operator, operatorDetails);
        // don't check any parameters other than event type
        cheats.expectEmit(true, true, true, true, address(delegationManager));
        emit StakerDelegated(operator, operator);
        // don't check any parameters other than event type
        cheats.expectEmit(false, false, false, false, address(stakeRegistryMock));
        emit StakeUpdate(bytes32(0), 0, 0);
        cheats.expectEmit(true, true, true, true, address(delegationManager));
        emit OperatorRegistered(operator, operatorDetails);
        cheats.expectEmit(true, true, true, true, address(delegationManager));
        emit OperatorMetadataURIUpdated(operator, metadataURI);

        delegationManager.registerAsOperator(operatorDetails, metadataURI);

        require(
            operatorDetails.earningsReceiver == delegationManager.earningsReceiver(operator),
            "earningsReceiver not set correctly"
        );
        require(
            operatorDetails.delegationApprover == delegationManager.delegationApprover(operator),
            "delegationApprover not set correctly"
        );
        require(
            operatorDetails.stakerOptOutWindowBlocks == delegationManager.stakerOptOutWindowBlocks(operator),
            "stakerOptOutWindowBlocks not set correctly"
        );
        require(delegationManager.delegatedTo(operator) == operator, "operator not delegated to self");
        cheats.stopPrank();
    }

    /**
     * @notice Verifies that an operator cannot register with `stakerOptOutWindowBlocks` set larger than `MAX_STAKER_OPT_OUT_WINDOW_BLOCKS`
     * @param operatorDetails is a fuzzed input
     */
    function testCannotRegisterAsOperatorWithDisallowedStakerOptOutWindowBlocks(
        IDelegationManager.OperatorDetails memory operatorDetails
    ) public {
        // filter out zero address since people can't set their earningsReceiver address to the zero address (special test case to verify)
        cheats.assume(operatorDetails.earningsReceiver != address(0));
        // filter out *allowed* stakerOptOutWindowBlocks values
        cheats.assume(operatorDetails.stakerOptOutWindowBlocks > delegationManager.MAX_STAKER_OPT_OUT_WINDOW_BLOCKS());

        cheats.startPrank(operator);
        cheats.expectRevert(
            bytes(
                "DelegationManager._setOperatorDetails: stakerOptOutWindowBlocks cannot be > MAX_STAKER_OPT_OUT_WINDOW_BLOCKS"
            )
        );
        delegationManager.registerAsOperator(operatorDetails, emptyStringForMetadataURI);
        cheats.stopPrank();
    }

    /**
     * @notice Verifies that an operator cannot register with `earningsReceiver` set to the zero address
     * @dev This is an important check since we check `earningsReceiver != address(0)` to check if an address is an operator!
     */
    function testCannotRegisterAsOperatorWithZeroAddressAsEarningsReceiver() public {
        cheats.startPrank(operator);
        IDelegationManager.OperatorDetails memory operatorDetails;
        cheats.expectRevert(
            bytes("DelegationManager._setOperatorDetails: cannot set `earningsReceiver` to zero address")
        );
        delegationManager.registerAsOperator(operatorDetails, emptyStringForMetadataURI);
        cheats.stopPrank();
    }

    // @notice Verifies that someone cannot successfully call `DelegationManager.registerAsOperator(operatorDetails)` again after registering for the first time
    function testCannotRegisterAsOperatorMultipleTimes(
        address operator,
        IDelegationManager.OperatorDetails memory operatorDetails
    ) public filterFuzzedAddressInputs(operator) {
        testRegisterAsOperator(operator, operatorDetails, emptyStringForMetadataURI);
        cheats.startPrank(operator);
        cheats.expectRevert(bytes("DelegationManager.registerAsOperator: operator has already registered"));
        delegationManager.registerAsOperator(operatorDetails, emptyStringForMetadataURI);
        cheats.stopPrank();
    }

    // @notice Verifies that a staker who is actively delegated to an operator cannot register as an operator (without first undelegating, at least)
    function testCannotRegisterAsOperatorWhileDelegated(
        address staker,
        IDelegationManager.OperatorDetails memory operatorDetails
    ) public filterFuzzedAddressInputs(staker) {
        // filter out disallowed stakerOptOutWindowBlocks values
        cheats.assume(operatorDetails.stakerOptOutWindowBlocks <= delegationManager.MAX_STAKER_OPT_OUT_WINDOW_BLOCKS());
        // filter out zero address since people can't set their earningsReceiver address to the zero address (special test case to verify)
        cheats.assume(operatorDetails.earningsReceiver != address(0));

        // register *this contract* as an operator
        IDelegationManager.OperatorDetails memory _operatorDetails = IDelegationManager.OperatorDetails({
            earningsReceiver: _operator,
            delegationApprover: address(0),
            stakerOptOutWindowBlocks: 0
        });
        testRegisterAsOperator(_operator, _operatorDetails, emptyStringForMetadataURI);

        // delegate from the `staker` to the operator
        cheats.startPrank(staker);
<<<<<<< HEAD
        IDelegationManager.SignatureWithExpiry memory approverSignatureAndExpiry;
        delegationManager.delegateTo(_operator, approverSignatureAndExpiry, emptySalt);
=======
        ISignatureUtils.SignatureWithExpiry memory approverSignatureAndExpiry;
        delegationManager.delegateTo(_operator, approverSignatureAndExpiry, emptySalt);        
>>>>>>> dad75a42

        cheats.expectRevert(bytes("DelegationManager._delegate: staker is already actively delegated"));
        delegationManager.registerAsOperator(operatorDetails, emptyStringForMetadataURI);

        cheats.stopPrank();
    }

    /**
     * @notice Tests that an operator can modify their OperatorDetails by calling `DelegationManager.modifyOperatorDetails`
     * Should be able to set any parameters, other than setting their `earningsReceiver` to the zero address or too high value for `stakerOptOutWindowBlocks`
     * The set parameters should match the desired parameters (correct storage update)
     * Properly emits an `OperatorDetailsModified` event
     * Reverts appropriately if the caller is not an operator
     * Reverts if operator tries to decrease their `stakerOptOutWindowBlocks` parameter
     * @param initialOperatorDetails and @param modifiedOperatorDetails are fuzzed inputs
     */
    function testModifyOperatorParameters(
        IDelegationManager.OperatorDetails memory initialOperatorDetails,
        IDelegationManager.OperatorDetails memory modifiedOperatorDetails
    ) public {
        testRegisterAsOperator(_operator, initialOperatorDetails, emptyStringForMetadataURI);
        // filter out zero address since people can't set their earningsReceiver address to the zero address (special test case to verify)
        cheats.assume(modifiedOperatorDetails.earningsReceiver != address(0));

        cheats.startPrank(_operator);

        // either it fails for trying to set the stakerOptOutWindowBlocks
        if (modifiedOperatorDetails.stakerOptOutWindowBlocks > delegationManager.MAX_STAKER_OPT_OUT_WINDOW_BLOCKS()) {
            cheats.expectRevert(
                bytes(
                    "DelegationManager._setOperatorDetails: stakerOptOutWindowBlocks cannot be > MAX_STAKER_OPT_OUT_WINDOW_BLOCKS"
                )
            );
            delegationManager.modifyOperatorDetails(modifiedOperatorDetails);
            // or the transition is allowed,
        } else if (
            modifiedOperatorDetails.stakerOptOutWindowBlocks >= initialOperatorDetails.stakerOptOutWindowBlocks
        ) {
            cheats.expectEmit(true, true, true, true, address(delegationManager));
            emit OperatorDetailsModified(_operator, modifiedOperatorDetails);
            delegationManager.modifyOperatorDetails(modifiedOperatorDetails);

            require(
                modifiedOperatorDetails.earningsReceiver == delegationManager.earningsReceiver(_operator),
                "earningsReceiver not set correctly"
            );
            require(
                modifiedOperatorDetails.delegationApprover == delegationManager.delegationApprover(_operator),
                "delegationApprover not set correctly"
            );
            require(
                modifiedOperatorDetails.stakerOptOutWindowBlocks ==
                    delegationManager.stakerOptOutWindowBlocks(_operator),
                "stakerOptOutWindowBlocks not set correctly"
            );
            require(delegationManager.delegatedTo(_operator) == _operator, "operator not delegated to self");
            // or else the transition is disallowed
        } else {
            cheats.expectRevert(
                bytes("DelegationManager._setOperatorDetails: stakerOptOutWindowBlocks cannot be decreased")
            );
            delegationManager.modifyOperatorDetails(modifiedOperatorDetails);
        }

        cheats.stopPrank();
    }

    // @notice Tests that an operator who calls `updateOperatorMetadataURI` will correctly see an `OperatorMetadataURIUpdated` event emitted with their input
    function testUpdateOperatorMetadataURI(string memory metadataURI) public {
        // register *this contract* as an operator
        IDelegationManager.OperatorDetails memory operatorDetails = IDelegationManager.OperatorDetails({
            earningsReceiver: _operator,
            delegationApprover: address(0),
            stakerOptOutWindowBlocks: 0
        });
        testRegisterAsOperator(_operator, operatorDetails, emptyStringForMetadataURI);

        // call `updateOperatorMetadataURI` and check for event
        cheats.startPrank(_operator);
        cheats.expectEmit(true, true, true, true, address(delegationManager));
        emit OperatorMetadataURIUpdated(_operator, metadataURI);
        delegationManager.updateOperatorMetadataURI(metadataURI);
        cheats.stopPrank();
    }

    // @notice Tests that an address which is not an operator cannot successfully call `updateOperatorMetadataURI`.
    function testCannotUpdateOperatorMetadataURIWithoutRegisteringFirst() public {
        require(!delegationManager.isOperator(_operator), "bad test setup");

        cheats.startPrank(_operator);
        cheats.expectRevert(bytes("DelegationManager.updateOperatorMetadataURI: caller must be an operator"));
        delegationManager.updateOperatorMetadataURI(emptyStringForMetadataURI);
        cheats.stopPrank();
    }

    /**
     * @notice Verifies that an operator cannot modify their `earningsReceiver` address to set it to the zero address
     * @dev This is an important check since we check `earningsReceiver != address(0)` to check if an address is an operator!
     */
    function testCannotModifyEarningsReceiverAddressToZeroAddress() public {
        // register *this contract* as an operator
        IDelegationManager.OperatorDetails memory operatorDetails = IDelegationManager.OperatorDetails({
            earningsReceiver: _operator,
            delegationApprover: address(0),
            stakerOptOutWindowBlocks: 0
        });
        testRegisterAsOperator(_operator, operatorDetails, emptyStringForMetadataURI);

        operatorDetails.earningsReceiver = address(0);
        cheats.expectRevert(
            bytes("DelegationManager._setOperatorDetails: cannot set `earningsReceiver` to zero address")
        );
        delegationManager.modifyOperatorDetails(operatorDetails);
    }

    /**
     * @notice Verifies that a staker cannot call cannot modify their `OperatorDetails` without first registering as an operator
     * @dev This is an important check to ensure that our definition of 'operator' remains consistent, in particular for preserving the
     * invariant that 'operators' are always delegated to themselves
     */
    function testCannotSetOperatorDetailsWithoutRegistering(
        IDelegationManager.OperatorDetails memory operatorDetails
    ) public {
        cheats.expectRevert(bytes("DelegationManager.modifyOperatorDetails: caller must be an operator"));
        delegationManager.modifyOperatorDetails(operatorDetails);
    }

    /**
     * @notice `staker` delegates to an operator who does not require any signature verification (i.e. the operator’s `delegationApprover` address is set to the zero address)
     * via the `staker` calling `DelegationManager.delegateTo`
     * The function should pass with any `operatorSignature` input (since it should be unused)
     * Properly emits a `StakerDelegated` event
     * Staker is correctly delegated after the call (i.e. correct storage update)
     * Reverts if the staker is already delegated (to the operator or to anyone else)
     * Reverts if the ‘operator’ is not actually registered as an operator
     */
<<<<<<< HEAD
    function testDelegateToOperatorWhoAcceptsAllStakers(
        address staker,
        IDelegationManager.SignatureWithExpiry memory approverSignatureAndExpiry,
        bytes32 salt
    ) public filterFuzzedAddressInputs(staker) {
=======
    function testDelegateToOperatorWhoAcceptsAllStakers(address staker, ISignatureUtils.SignatureWithExpiry memory approverSignatureAndExpiry, bytes32 salt) public 
        filterFuzzedAddressInputs(staker)
    {
>>>>>>> dad75a42
        // register *this contract* as an operator
        // filter inputs, since this will fail when the staker is already registered as an operator
        cheats.assume(staker != _operator);

        IDelegationManager.OperatorDetails memory operatorDetails = IDelegationManager.OperatorDetails({
            earningsReceiver: _operator,
            delegationApprover: address(0),
            stakerOptOutWindowBlocks: 0
        });
        testRegisterAsOperator(_operator, operatorDetails, emptyStringForMetadataURI);

        // verify that the salt hasn't been used before
        require(
            !delegationManager.delegationApproverSaltIsSpent(delegationManager.delegationApprover(_operator), salt),
            "salt somehow spent too early?"
        );

        IStrategy[] memory strategiesToReturn = new IStrategy[](1);
        strategiesToReturn[0] = strategyMock;
        uint256[] memory sharesToReturn = new uint256[](1);
        sharesToReturn[0] = 1;
        strategyManagerMock.setDeposits(strategiesToReturn, sharesToReturn);
        // delegate from the `staker` to the operator
        cheats.startPrank(staker);
        cheats.expectEmit(true, true, true, true, address(delegationManager));
        emit StakerDelegated(staker, _operator);
        cheats.expectEmit(true, true, true, true, address(delegationManager));
        emit OperatorSharesIncreased(_operator, staker, strategyMock, 1);
<<<<<<< HEAD
        delegationManager.delegateTo(_operator, approverSignatureAndExpiry, salt);
=======
        // don't check any parameters other than event type
        cheats.expectEmit(false, false, false, false, address(stakeRegistryMock));
        emit StakeUpdate(bytes32(0), 0, 0);
        delegationManager.delegateTo(_operator, approverSignatureAndExpiry, salt);        
>>>>>>> dad75a42
        cheats.stopPrank();

        require(delegationManager.isDelegated(staker), "staker not delegated correctly");
        require(delegationManager.delegatedTo(staker) == _operator, "staker delegated to the wrong address");
        require(!delegationManager.isOperator(staker), "staker incorrectly registered as operator");

        // verify that the salt is still marked as unused (since it wasn't checked or used)
        require(
            !delegationManager.delegationApproverSaltIsSpent(delegationManager.delegationApprover(_operator), salt),
            "salt somehow spent too early?"
        );
    }

    /**
     * @notice Delegates from `staker` to an operator, then verifies that the `staker` cannot delegate to another `operator` (at least without first undelegating)
     */
<<<<<<< HEAD
    function testCannotDelegateWhileDelegated(
        address staker,
        address operator,
        IDelegationManager.SignatureWithExpiry memory approverSignatureAndExpiry,
        bytes32 salt
    ) public filterFuzzedAddressInputs(staker) filterFuzzedAddressInputs(operator) {
=======
    function testCannotDelegateWhileDelegated(address staker, address operator, ISignatureUtils.SignatureWithExpiry memory approverSignatureAndExpiry, bytes32 salt) public 
        filterFuzzedAddressInputs(staker)
        filterFuzzedAddressInputs(operator)
    {
>>>>>>> dad75a42
        // filter out input since if the staker tries to delegate again after registering as an operator, we will revert earlier than this test is designed to check
        cheats.assume(staker != operator);

        // delegate from the staker to an operator
        testDelegateToOperatorWhoAcceptsAllStakers(staker, approverSignatureAndExpiry, salt);

        // register another operator
        // filter out this contract, since we already register it as an operator in the above step
        cheats.assume(operator != address(this));
        IDelegationManager.OperatorDetails memory _operatorDetails = IDelegationManager.OperatorDetails({
            earningsReceiver: operator,
            delegationApprover: address(0),
            stakerOptOutWindowBlocks: 0
        });
        testRegisterAsOperator(operator, _operatorDetails, emptyStringForMetadataURI);

        // try to delegate again and check that the call reverts
        cheats.startPrank(staker);
        cheats.expectRevert(bytes("DelegationManager._delegate: staker is already actively delegated"));
        delegationManager.delegateTo(operator, approverSignatureAndExpiry, salt);
        cheats.stopPrank();
    }

    // @notice Verifies that `staker` cannot delegate to an unregistered `operator`
    function testCannotDelegateToUnregisteredOperator(
        address staker,
        address operator
    ) public filterFuzzedAddressInputs(staker) filterFuzzedAddressInputs(operator) {
        require(!delegationManager.isOperator(operator), "incorrect test input?");

        // try to delegate and check that the call reverts
        cheats.startPrank(staker);
        cheats.expectRevert(bytes("DelegationManager._delegate: operator is not registered in EigenLayer"));
<<<<<<< HEAD
        IDelegationManager.SignatureWithExpiry memory approverSignatureAndExpiry;
        delegationManager.delegateTo(operator, approverSignatureAndExpiry, emptySalt);
=======
        ISignatureUtils.SignatureWithExpiry memory approverSignatureAndExpiry;
        delegationManager.delegateTo(operator, approverSignatureAndExpiry, emptySalt);        
>>>>>>> dad75a42
        cheats.stopPrank();
    }

    /**
     * @notice `staker` delegates to an operator who requires signature verification through an EOA (i.e. the operator’s `delegationApprover` address is set to a nonzero EOA)
     * via the `staker` calling `DelegationManager.delegateTo`
     * The function should pass *only with a valid ECDSA signature from the `delegationApprover`, OR if called by the operator or their delegationApprover themselves
     * Properly emits a `StakerDelegated` event
     * Staker is correctly delegated after the call (i.e. correct storage update)
     * Reverts if the staker is already delegated (to the operator or to anyone else)
     * Reverts if the ‘operator’ is not actually registered as an operator
     */
    function testDelegateToOperatorWhoRequiresECDSASignature(
        address staker,
        bytes32 salt,
        uint256 expiry
    ) public filterFuzzedAddressInputs(staker) {
        // filter to only valid `expiry` values
        cheats.assume(expiry >= block.timestamp);

        address delegationApprover = cheats.addr(delegationSignerPrivateKey);

        // register *this contract* as an operator
        address operator = address(this);
        // filter inputs, since this will fail when the staker is already registered as an operator
        cheats.assume(staker != operator);

        IDelegationManager.OperatorDetails memory operatorDetails = IDelegationManager.OperatorDetails({
            earningsReceiver: operator,
            delegationApprover: delegationApprover,
            stakerOptOutWindowBlocks: 0
        });
        testRegisterAsOperator(operator, operatorDetails, emptyStringForMetadataURI);

        // verify that the salt hasn't been used before
        require(
            !delegationManager.delegationApproverSaltIsSpent(delegationManager.delegationApprover(operator), salt),
            "salt somehow spent too early?"
        );
        // calculate the delegationSigner's signature
<<<<<<< HEAD
        IDelegationManager.SignatureWithExpiry memory approverSignatureAndExpiry = _getApproverSignature(
            delegationSignerPrivateKey,
            staker,
            operator,
            salt,
            expiry
        );
=======
        ISignatureUtils.SignatureWithExpiry memory approverSignatureAndExpiry = _getApproverSignature(delegationSignerPrivateKey, staker, operator, salt, expiry);
>>>>>>> dad75a42

        // delegate from the `staker` to the operator
        cheats.startPrank(staker);
        cheats.expectEmit(true, true, true, true, address(delegationManager));
        emit StakerDelegated(staker, operator);
        delegationManager.delegateTo(operator, approverSignatureAndExpiry, salt);
        cheats.stopPrank();

        require(delegationManager.isDelegated(staker), "staker not delegated correctly");
        require(delegationManager.delegatedTo(staker) == operator, "staker delegated to the wrong address");
        require(!delegationManager.isOperator(staker), "staker incorrectly registered as operator");

        if (staker == operator || staker == delegationManager.delegationApprover(operator)) {
            // verify that the salt is still marked as unused (since it wasn't checked or used)
            require(
                !delegationManager.delegationApproverSaltIsSpent(delegationManager.delegationApprover(operator), salt),
                "salt somehow spent too incorrectly?"
            );
        } else {
            // verify that the salt is marked as used
            require(
                delegationManager.delegationApproverSaltIsSpent(delegationManager.delegationApprover(operator), salt),
                "salt somehow spent not spent?"
            );
        }
    }

    /**
     * @notice Like `testDelegateToOperatorWhoRequiresECDSASignature` but using an incorrect signature on purpose and checking that reversion occurs
     */
    function testDelegateToOperatorWhoRequiresECDSASignature_RevertsWithBadSignature(
        address staker,
        uint256 expiry
    ) public filterFuzzedAddressInputs(staker) {
        // filter to only valid `expiry` values
        cheats.assume(expiry >= block.timestamp);

        address delegationApprover = cheats.addr(delegationSignerPrivateKey);

        // register *this contract* as an operator
        address operator = address(this);
        // filter inputs, since this will fail when the staker is already registered as an operator
        cheats.assume(staker != operator);

        IDelegationManager.OperatorDetails memory operatorDetails = IDelegationManager.OperatorDetails({
            earningsReceiver: operator,
            delegationApprover: delegationApprover,
            stakerOptOutWindowBlocks: 0
        });
        testRegisterAsOperator(operator, operatorDetails, emptyStringForMetadataURI);

        // calculate the signature
        ISignatureUtils.SignatureWithExpiry memory approverSignatureAndExpiry;
        approverSignatureAndExpiry.expiry = expiry;
        {
            bytes32 digestHash = delegationManager.calculateDelegationApprovalDigestHash(
                staker,
                operator,
                delegationManager.delegationApprover(operator),
                emptySalt,
                expiry
            );
            (uint8 v, bytes32 r, bytes32 s) = cheats.sign(delegationSignerPrivateKey, digestHash);
            // mess up the signature by flipping v's parity
            v = (v == 27 ? 28 : 27);
            approverSignatureAndExpiry.signature = abi.encodePacked(r, s, v);
        }

        // try to delegate from the `staker` to the operator, and check reversion
        cheats.startPrank(staker);
        cheats.expectRevert(bytes("EIP1271SignatureUtils.checkSignature_EIP1271: signature not from signer"));
        delegationManager.delegateTo(operator, approverSignatureAndExpiry, emptySalt);
        cheats.stopPrank();
    }

    /**
     * @notice Like `testDelegateToOperatorWhoRequiresECDSASignature` but using an invalid expiry on purpose and checking that reversion occurs
     */
    function testDelegateToOperatorWhoRequiresECDSASignature_RevertsWithExpiredDelegationApproverSignature(
        address staker,
        bytes32 salt,
        uint256 expiry
    ) public filterFuzzedAddressInputs(staker) {
        // roll to a very late timestamp
        cheats.roll(type(uint256).max / 2);
        // filter to only *invalid* `expiry` values
        cheats.assume(expiry < block.timestamp);

        address delegationApprover = cheats.addr(delegationSignerPrivateKey);

        // register *this contract* as an operator
        address operator = address(this);
        // filter inputs, since this will fail when the staker is already registered as an operator
        cheats.assume(staker != operator);

        IDelegationManager.OperatorDetails memory operatorDetails = IDelegationManager.OperatorDetails({
            earningsReceiver: operator,
            delegationApprover: delegationApprover,
            stakerOptOutWindowBlocks: 0
        });
        testRegisterAsOperator(operator, operatorDetails, emptyStringForMetadataURI);

        // calculate the delegationSigner's signature
<<<<<<< HEAD
        IDelegationManager.SignatureWithExpiry memory approverSignatureAndExpiry = _getApproverSignature(
            delegationSignerPrivateKey,
            staker,
            operator,
            salt,
            expiry
        );
=======
        ISignatureUtils.SignatureWithExpiry memory approverSignatureAndExpiry = _getApproverSignature(delegationSignerPrivateKey, staker, operator, salt, expiry);
>>>>>>> dad75a42

        // delegate from the `staker` to the operator
        cheats.startPrank(staker);
        cheats.expectRevert(bytes("DelegationManager._delegate: approver signature expired"));
        delegationManager.delegateTo(operator, approverSignatureAndExpiry, salt);
        cheats.stopPrank();
    }

    /**
     * @notice `staker` delegates to an operator who requires signature verification through an EIP1271-compliant contract (i.e. the operator’s `delegationApprover` address is
     * set to a nonzero and code-containing address) via the `staker` calling `DelegationManager.delegateTo`
     * The function uses OZ's ERC1271WalletMock contract, and thus should pass *only when a valid ECDSA signature from the `owner` of the ERC1271WalletMock contract,
     * OR if called by the operator or their delegationApprover themselves
     * Properly emits a `StakerDelegated` event
     * Staker is correctly delegated after the call (i.e. correct storage update)
     * Reverts if the staker is already delegated (to the operator or to anyone else)
     * Reverts if the ‘operator’ is not actually registered as an operator
     */
    function testDelegateToOperatorWhoRequiresEIP1271Signature(
        address staker,
        bytes32 salt,
        uint256 expiry
    ) public filterFuzzedAddressInputs(staker) {
        // filter to only valid `expiry` values
        cheats.assume(expiry >= block.timestamp);

        address delegationSigner = cheats.addr(delegationSignerPrivateKey);

        // register *this contract* as an operator
        address operator = address(this);
        // filter inputs, since this will fail when the staker is already registered as an operator
        cheats.assume(staker != operator);

        /**
         * deploy a ERC1271WalletMock contract with the `delegationSigner` address as the owner,
         * so that we can create valid signatures from the `delegationSigner` for the contract to check when called
         */
        ERC1271WalletMock wallet = new ERC1271WalletMock(delegationSigner);

        IDelegationManager.OperatorDetails memory operatorDetails = IDelegationManager.OperatorDetails({
            earningsReceiver: operator,
            delegationApprover: address(wallet),
            stakerOptOutWindowBlocks: 0
        });
        testRegisterAsOperator(operator, operatorDetails, emptyStringForMetadataURI);

        // verify that the salt hasn't been used before
        require(
            !delegationManager.delegationApproverSaltIsSpent(delegationManager.delegationApprover(operator), salt),
            "salt somehow spent too early?"
        );
        // calculate the delegationSigner's signature
<<<<<<< HEAD
        IDelegationManager.SignatureWithExpiry memory approverSignatureAndExpiry = _getApproverSignature(
            delegationSignerPrivateKey,
            staker,
            operator,
            salt,
            expiry
        );
=======
        ISignatureUtils.SignatureWithExpiry memory approverSignatureAndExpiry = _getApproverSignature(delegationSignerPrivateKey, staker, operator, salt, expiry);
>>>>>>> dad75a42

        // delegate from the `staker` to the operator
        cheats.startPrank(staker);
        cheats.expectEmit(true, true, true, true, address(delegationManager));
        emit StakerDelegated(staker, operator);
        delegationManager.delegateTo(operator, approverSignatureAndExpiry, salt);
        cheats.stopPrank();

        require(delegationManager.isDelegated(staker), "staker not delegated correctly");
        require(delegationManager.delegatedTo(staker) == operator, "staker delegated to the wrong address");
        require(!delegationManager.isOperator(staker), "staker incorrectly registered as operator");

        // check that the nonce incremented appropriately
        if (staker == operator || staker == delegationManager.delegationApprover(operator)) {
            // verify that the salt is still marked as unused (since it wasn't checked or used)
            require(
                !delegationManager.delegationApproverSaltIsSpent(delegationManager.delegationApprover(operator), salt),
                "salt somehow spent too incorrectly?"
            );
        } else {
            // verify that the salt is marked as used
            require(
                delegationManager.delegationApproverSaltIsSpent(delegationManager.delegationApprover(operator), salt),
                "salt somehow spent not spent?"
            );
        }
    }

    /**
     * @notice Like `testDelegateToOperatorWhoRequiresEIP1271Signature` but using a contract that
     * returns a value other than the EIP1271 "magic bytes" and checking that reversion occurs appropriately
     */
    function testDelegateToOperatorWhoRequiresEIP1271Signature_RevertsOnBadReturnValue(
        address staker,
        uint256 expiry
    ) public filterFuzzedAddressInputs(staker) {
        // filter to only valid `expiry` values
        cheats.assume(expiry >= block.timestamp);

        // register *this contract* as an operator
        address operator = address(this);
        // filter inputs, since this will fail when the staker is already registered as an operator
        cheats.assume(staker != operator);

        // deploy a ERC1271MaliciousMock contract that will return an incorrect value when called
        ERC1271MaliciousMock wallet = new ERC1271MaliciousMock();

        // filter fuzzed input, since otherwise we can get a flaky failure here. if the caller itself is the 'delegationApprover'
        // then we don't even trigger the signature verification call, so we won't get a revert as expected
        cheats.assume(staker != address(wallet));

        IDelegationManager.OperatorDetails memory operatorDetails = IDelegationManager.OperatorDetails({
            earningsReceiver: operator,
            delegationApprover: address(wallet),
            stakerOptOutWindowBlocks: 0
        });
        testRegisterAsOperator(operator, operatorDetails, emptyStringForMetadataURI);

        // create the signature struct
        ISignatureUtils.SignatureWithExpiry memory approverSignatureAndExpiry;
        approverSignatureAndExpiry.expiry = expiry;

        // try to delegate from the `staker` to the operator, and check reversion
        cheats.startPrank(staker);
        // because the ERC1271MaliciousMock contract returns the wrong amount of data, we get a low-level "EvmError: Revert" message here rather than the error message bubbling up
        // cheats.expectRevert(bytes("EIP1271SignatureUtils.checkSignature_EIP1271: ERC1271 signature verification failed"));
        cheats.expectRevert();
        delegationManager.delegateTo(operator, approverSignatureAndExpiry, emptySalt);
        cheats.stopPrank();
    }

    /**
     * @notice `staker` becomes delegated to an operator who does not require any signature verification (i.e. the operator’s `delegationApprover` address is set to the zero address)
     * via the `caller` calling `DelegationManager.delegateToBySignature`
     * The function should pass with any `operatorSignature` input (since it should be unused)
     * The function should pass only with a valid `stakerSignatureAndExpiry` input
     * Properly emits a `StakerDelegated` event
     * Staker is correctly delegated after the call (i.e. correct storage update)
     * Reverts if the staker is already delegated (to the operator or to anyone else)
     * Reverts if the ‘operator’ is not actually registered as an operator
     */
    function testDelegateBySignatureToOperatorWhoAcceptsAllStakers(
        address caller,
        bytes32 salt,
        uint256 expiry
    ) public filterFuzzedAddressInputs(caller) {
        // filter to only valid `expiry` values
        cheats.assume(expiry >= block.timestamp);

        address staker = cheats.addr(stakerPrivateKey);

        // register *this contract* as an operator
        address operator = address(this);
        // filter inputs, since this will fail when the staker is already registered as an operator
        cheats.assume(staker != operator);

        IDelegationManager.OperatorDetails memory operatorDetails = IDelegationManager.OperatorDetails({
            earningsReceiver: operator,
            delegationApprover: address(0),
            stakerOptOutWindowBlocks: 0
        });
        testRegisterAsOperator(operator, operatorDetails, emptyStringForMetadataURI);

        // verify that the salt hasn't been used before
        require(
            !delegationManager.delegationApproverSaltIsSpent(delegationManager.delegationApprover(operator), salt),
            "salt somehow spent too early?"
        );
        // fetch the staker's current nonce
        uint256 currentStakerNonce = delegationManager.stakerNonce(staker);
        // calculate the staker signature
<<<<<<< HEAD
        IDelegationManager.SignatureWithExpiry memory stakerSignatureAndExpiry = _getStakerSignature(
            stakerPrivateKey,
            operator,
            expiry
        );
=======
        ISignatureUtils.SignatureWithExpiry memory stakerSignatureAndExpiry = _getStakerSignature(stakerPrivateKey, operator, expiry);
>>>>>>> dad75a42

        // delegate from the `staker` to the operator, via having the `caller` call `DelegationManager.delegateToBySignature`
        cheats.startPrank(caller);
        cheats.expectEmit(true, true, true, true, address(delegationManager));
        emit StakerDelegated(staker, operator);
        // use an empty approver signature input since none is needed / the input is unchecked
<<<<<<< HEAD
        IDelegationManager.SignatureWithExpiry memory approverSignatureAndExpiry;
        delegationManager.delegateToBySignature(
            staker,
            operator,
            stakerSignatureAndExpiry,
            approverSignatureAndExpiry,
            emptySalt
        );
=======
        ISignatureUtils.SignatureWithExpiry memory approverSignatureAndExpiry;
        delegationManager.delegateToBySignature(staker, operator, stakerSignatureAndExpiry, approverSignatureAndExpiry, emptySalt);        
>>>>>>> dad75a42
        cheats.stopPrank();

        // check all the delegation status changes
        require(delegationManager.isDelegated(staker), "staker not delegated correctly");
        require(delegationManager.delegatedTo(staker) == operator, "staker delegated to the wrong address");
        require(!delegationManager.isOperator(staker), "staker incorrectly registered as operator");

        // check that the staker nonce incremented appropriately
        require(delegationManager.stakerNonce(staker) == currentStakerNonce + 1, "staker nonce did not increment");
        // verify that the salt is still marked as unused (since it wasn't checked or used)
        require(
            !delegationManager.delegationApproverSaltIsSpent(delegationManager.delegationApprover(operator), salt),
            "salt somehow spent too incorrectly?"
        );
    }

    /**
     * @notice `staker` becomes delegated to an operator who requires signature verification through an EOA (i.e. the operator’s `delegationApprover` address is set to a nonzero EOA)
     * via the `caller` calling `DelegationManager.delegateToBySignature`
     * The function should pass *only with a valid ECDSA signature from the `delegationApprover`, OR if called by the operator or their delegationApprover themselves
     * AND with a valid `stakerSignatureAndExpiry` input
     * Properly emits a `StakerDelegated` event
     * Staker is correctly delegated after the call (i.e. correct storage update)
     * Reverts if the staker is already delegated (to the operator or to anyone else)
     * Reverts if the ‘operator’ is not actually registered as an operator
     */
    function testDelegateBySignatureToOperatorWhoRequiresECDSASignature(
        address caller,
        bytes32 salt,
        uint256 expiry
    ) public filterFuzzedAddressInputs(caller) {
        // filter to only valid `expiry` values
        cheats.assume(expiry >= block.timestamp);

        address staker = cheats.addr(stakerPrivateKey);
        address delegationApprover = cheats.addr(delegationSignerPrivateKey);

        // register *this contract* as an operator
        address operator = address(this);
        // filter inputs, since this will fail when the staker is already registered as an operator
        cheats.assume(staker != operator);

        IDelegationManager.OperatorDetails memory operatorDetails = IDelegationManager.OperatorDetails({
            earningsReceiver: operator,
            delegationApprover: delegationApprover,
            stakerOptOutWindowBlocks: 0
        });
        testRegisterAsOperator(operator, operatorDetails, emptyStringForMetadataURI);

        // verify that the salt hasn't been used before
        require(
            !delegationManager.delegationApproverSaltIsSpent(delegationManager.delegationApprover(operator), salt),
            "salt somehow spent too early?"
        );
        // calculate the delegationSigner's signature
<<<<<<< HEAD
        IDelegationManager.SignatureWithExpiry memory approverSignatureAndExpiry = _getApproverSignature(
            delegationSignerPrivateKey,
            staker,
            operator,
            salt,
            expiry
        );
=======
        ISignatureUtils.SignatureWithExpiry memory approverSignatureAndExpiry = _getApproverSignature(delegationSignerPrivateKey, staker, operator, salt, expiry);
>>>>>>> dad75a42

        // fetch the staker's current nonce
        uint256 currentStakerNonce = delegationManager.stakerNonce(staker);
        // calculate the staker signature
<<<<<<< HEAD
        IDelegationManager.SignatureWithExpiry memory stakerSignatureAndExpiry = _getStakerSignature(
            stakerPrivateKey,
            operator,
            expiry
        );
=======
        ISignatureUtils.SignatureWithExpiry memory stakerSignatureAndExpiry = _getStakerSignature(stakerPrivateKey, operator, expiry);
>>>>>>> dad75a42

        // delegate from the `staker` to the operator, via having the `caller` call `DelegationManager.delegateToBySignature`
        cheats.startPrank(caller);
        cheats.expectEmit(true, true, true, true, address(delegationManager));
        emit StakerDelegated(staker, operator);
        delegationManager.delegateToBySignature(
            staker,
            operator,
            stakerSignatureAndExpiry,
            approverSignatureAndExpiry,
            salt
        );
        cheats.stopPrank();

        require(delegationManager.isDelegated(staker), "staker not delegated correctly");
        require(delegationManager.delegatedTo(staker) == operator, "staker delegated to the wrong address");
        require(!delegationManager.isOperator(staker), "staker incorrectly registered as operator");

        // check that the delegationApprover nonce incremented appropriately
        if (caller == operator || caller == delegationManager.delegationApprover(operator)) {
            // verify that the salt is still marked as unused (since it wasn't checked or used)
            require(
                !delegationManager.delegationApproverSaltIsSpent(delegationManager.delegationApprover(operator), salt),
                "salt somehow spent too incorrectly?"
            );
        } else {
            // verify that the salt is marked as used
            require(
                delegationManager.delegationApproverSaltIsSpent(delegationManager.delegationApprover(operator), salt),
                "salt somehow spent not spent?"
            );
        }

        // check that the staker nonce incremented appropriately
        require(delegationManager.stakerNonce(staker) == currentStakerNonce + 1, "staker nonce did not increment");
    }

    /**
     * @notice `staker` becomes delegated to an operatorwho requires signature verification through an EIP1271-compliant contract (i.e. the operator’s `delegationApprover` address is
     * set to a nonzero and code-containing address) via the `caller` calling `DelegationManager.delegateToBySignature`
     * The function uses OZ's ERC1271WalletMock contract, and thus should pass *only when a valid ECDSA signature from the `owner` of the ERC1271WalletMock contract,
     * OR if called by the operator or their delegationApprover themselves
     * AND with a valid `stakerSignatureAndExpiry` input
     * Properly emits a `StakerDelegated` event
     * Staker is correctly delegated after the call (i.e. correct storage update)
     * Reverts if the staker is already delegated (to the operator or to anyone else)
     * Reverts if the ‘operator’ is not actually registered as an operator
     */
    function testDelegateBySignatureToOperatorWhoRequiresEIP1271Signature(
        address caller,
        bytes32 salt,
        uint256 expiry
    ) public filterFuzzedAddressInputs(caller) {
        // filter to only valid `expiry` values
        cheats.assume(expiry >= block.timestamp);

        address staker = cheats.addr(stakerPrivateKey);
        address delegationSigner = cheats.addr(delegationSignerPrivateKey);

        // register *this contract* as an operator
        // filter inputs, since this will fail when the staker is already registered as an operator
        cheats.assume(staker != _operator);

        /**
         * deploy a ERC1271WalletMock contract with the `delegationSigner` address as the owner,
         * so that we can create valid signatures from the `delegationSigner` for the contract to check when called
         */
        ERC1271WalletMock wallet = new ERC1271WalletMock(delegationSigner);

        IDelegationManager.OperatorDetails memory operatorDetails = IDelegationManager.OperatorDetails({
            earningsReceiver: _operator,
            delegationApprover: address(wallet),
            stakerOptOutWindowBlocks: 0
        });
        testRegisterAsOperator(_operator, operatorDetails, emptyStringForMetadataURI);

        // verify that the salt hasn't been used before
        require(
            !delegationManager.delegationApproverSaltIsSpent(delegationManager.delegationApprover(_operator), salt),
            "salt somehow spent too early?"
        );
        // calculate the delegationSigner's signature
<<<<<<< HEAD
        IDelegationManager.SignatureWithExpiry memory approverSignatureAndExpiry = _getApproverSignature(
            delegationSignerPrivateKey,
            staker,
            _operator,
            salt,
            expiry
        );
=======
        ISignatureUtils.SignatureWithExpiry memory approverSignatureAndExpiry = _getApproverSignature(delegationSignerPrivateKey, staker, _operator, salt, expiry);
>>>>>>> dad75a42

        // fetch the staker's current nonce
        uint256 currentStakerNonce = delegationManager.stakerNonce(staker);
        // calculate the staker signature
<<<<<<< HEAD
        IDelegationManager.SignatureWithExpiry memory stakerSignatureAndExpiry = _getStakerSignature(
            stakerPrivateKey,
            _operator,
            expiry
        );
=======
        ISignatureUtils.SignatureWithExpiry memory stakerSignatureAndExpiry = _getStakerSignature(stakerPrivateKey, _operator, expiry);
>>>>>>> dad75a42

        // delegate from the `staker` to the operator, via having the `caller` call `DelegationManager.delegateToBySignature`
        cheats.startPrank(caller);
        cheats.expectEmit(true, true, true, true, address(delegationManager));
        emit StakerDelegated(staker, _operator);
        delegationManager.delegateToBySignature(
            staker,
            _operator,
            stakerSignatureAndExpiry,
            approverSignatureAndExpiry,
            salt
        );
        cheats.stopPrank();

        require(delegationManager.isDelegated(staker), "staker not delegated correctly");
        require(delegationManager.delegatedTo(staker) == _operator, "staker delegated to the wrong address");
        require(!delegationManager.isOperator(staker), "staker incorrectly registered as operator");

        // check that the delegationApprover nonce incremented appropriately
        if (caller == _operator || caller == delegationManager.delegationApprover(_operator)) {
            // verify that the salt is still marked as unused (since it wasn't checked or used)
            require(
                !delegationManager.delegationApproverSaltIsSpent(delegationManager.delegationApprover(_operator), salt),
                "salt somehow spent too incorrectly?"
            );
        } else {
            // verify that the salt is marked as used
            require(
                delegationManager.delegationApproverSaltIsSpent(delegationManager.delegationApprover(_operator), salt),
                "salt somehow spent not spent?"
            );
        }

        // check that the staker nonce incremented appropriately
        require(delegationManager.stakerNonce(staker) == currentStakerNonce + 1, "staker nonce did not increment");
    }

    // @notice Checks that `DelegationManager.delegateToBySignature` reverts if the staker's signature has expired
    function testDelegateBySignatureRevertsWhenStakerSignatureExpired(
        address staker,
        address operator,
        uint256 expiry,
        bytes memory signature
    ) public {
        cheats.assume(expiry < block.timestamp);
        cheats.expectRevert(bytes("DelegationManager.delegateToBySignature: staker signature expired"));
        ISignatureUtils.SignatureWithExpiry memory signatureWithExpiry = ISignatureUtils.SignatureWithExpiry({
            signature: signature,
            expiry: expiry
        });
        delegation.delegateToBySignature(staker, operator, signatureWithExpiry, signatureWithExpiry, emptySalt);
    }

    // @notice Checks that `DelegationManager.delegateToBySignature` reverts if the delegationApprover's signature has expired and their signature is checked
    function testDelegateBySignatureRevertsWhenDelegationApproverSignatureExpired(
        address caller,
        uint256 stakerExpiry,
        uint256 delegationApproverExpiry
    ) public filterFuzzedAddressInputs(caller) {
        // filter to only valid `stakerExpiry` values
        cheats.assume(stakerExpiry >= block.timestamp);
        // roll to a very late timestamp
        cheats.roll(type(uint256).max / 2);
        // filter to only *invalid* `delegationApproverExpiry` values
        cheats.assume(delegationApproverExpiry < block.timestamp);

        address staker = cheats.addr(stakerPrivateKey);
        address delegationApprover = cheats.addr(delegationSignerPrivateKey);

        // register *this contract* as an operator
        address operator = address(this);
        // filter inputs, since this will fail when the staker is already registered as an operator
        cheats.assume(staker != operator);

        IDelegationManager.OperatorDetails memory operatorDetails = IDelegationManager.OperatorDetails({
            earningsReceiver: operator,
            delegationApprover: delegationApprover,
            stakerOptOutWindowBlocks: 0
        });
        testRegisterAsOperator(operator, operatorDetails, emptyStringForMetadataURI);

        // calculate the delegationSigner's signature
<<<<<<< HEAD
        IDelegationManager.SignatureWithExpiry memory approverSignatureAndExpiry = _getApproverSignature(
            delegationSignerPrivateKey,
            staker,
            operator,
            emptySalt,
            delegationApproverExpiry
        );

        // calculate the staker signature
        IDelegationManager.SignatureWithExpiry memory stakerSignatureAndExpiry = _getStakerSignature(
            stakerPrivateKey,
            operator,
            stakerExpiry
        );
=======
        ISignatureUtils.SignatureWithExpiry memory approverSignatureAndExpiry =
            _getApproverSignature(delegationSignerPrivateKey, staker, operator, emptySalt, delegationApproverExpiry);

        // calculate the staker signature
        ISignatureUtils.SignatureWithExpiry memory stakerSignatureAndExpiry = _getStakerSignature(stakerPrivateKey, operator, stakerExpiry);
>>>>>>> dad75a42

        // try delegate from the `staker` to the operator, via having the `caller` call `DelegationManager.delegateToBySignature`, and check for reversion
        cheats.startPrank(caller);
        cheats.expectRevert(bytes("DelegationManager._delegate: approver signature expired"));
        delegationManager.delegateToBySignature(
            staker,
            operator,
            stakerSignatureAndExpiry,
            approverSignatureAndExpiry,
            emptySalt
        );
        cheats.stopPrank();
    }

    /**
     * @notice Like `testDelegateToOperatorWhoRequiresECDSASignature` but using an invalid expiry on purpose and checking that reversion occurs
     */
    function testDelegateToOperatorWhoRequiresECDSASignature_RevertsWithExpiredSignature(
        address staker,
        uint256 expiry
    ) public filterFuzzedAddressInputs(staker) {
        // roll to a very late timestamp
        cheats.roll(type(uint256).max / 2);
        // filter to only *invalid* `expiry` values
        cheats.assume(expiry < block.timestamp);

        address delegationApprover = cheats.addr(delegationSignerPrivateKey);

        // register *this contract* as an operator
        address operator = address(this);
        // filter inputs, since this will fail when the staker is already registered as an operator
        cheats.assume(staker != operator);

        IDelegationManager.OperatorDetails memory operatorDetails = IDelegationManager.OperatorDetails({
            earningsReceiver: operator,
            delegationApprover: delegationApprover,
            stakerOptOutWindowBlocks: 0
        });
        testRegisterAsOperator(operator, operatorDetails, emptyStringForMetadataURI);

        // calculate the delegationSigner's signature
<<<<<<< HEAD
        IDelegationManager.SignatureWithExpiry memory approverSignatureAndExpiry = _getApproverSignature(
            delegationSignerPrivateKey,
            staker,
            operator,
            emptySalt,
            expiry
        );
=======
        ISignatureUtils.SignatureWithExpiry memory approverSignatureAndExpiry =
            _getApproverSignature(delegationSignerPrivateKey, staker, operator, emptySalt, expiry);
>>>>>>> dad75a42

        // delegate from the `staker` to the operator
        cheats.startPrank(staker);
        cheats.expectRevert(bytes("DelegationManager._delegate: approver signature expired"));
        delegationManager.delegateTo(operator, approverSignatureAndExpiry, emptySalt);
        cheats.stopPrank();
    }

    /**
     * Staker is undelegated from an operator, via a call to `undelegate`, properly originating from the staker's address.
     * Reverts if the staker is themselves an operator (i.e. they are delegated to themselves)
     * Does nothing if the staker is already undelegated
     * Properly undelegates the staker, i.e. the staker becomes “delegated to” the zero address, and `isDelegated(staker)` returns ‘false’
     * Emits a `StakerUndelegated` event
     */
    function testUndelegateFromOperator(address staker) public {
        // register *this contract* as an operator and delegate from the `staker` to them (already filters out case when staker is the operator since it will revert)
        ISignatureUtils.SignatureWithExpiry memory approverSignatureAndExpiry;
        testDelegateToOperatorWhoAcceptsAllStakers(staker, approverSignatureAndExpiry, emptySalt);

        cheats.startPrank(staker);
        // don't check any parameters other than event type
        cheats.expectEmit(true, true, true, true, address(delegationManager));
        emit StakerUndelegated(staker, delegationManager.delegatedTo(staker));
        // don't check any parameters other than event type
        cheats.expectEmit(false, false, false, false, address(stakeRegistryMock));
        emit StakeUpdate(bytes32(0), 0, 0);
        delegationManager.undelegate(staker);
        cheats.stopPrank();

        require(!delegationManager.isDelegated(staker), "staker not undelegated!");
        require(
            delegationManager.delegatedTo(staker) == address(0),
            "undelegated staker should be delegated to zero address"
        );
    }

    // @notice Verifies that an operator cannot undelegate from themself (this should always be forbidden)
    function testOperatorCannotUndelegateFromThemself(address operator) public fuzzedAddress(operator) {
        cheats.startPrank(operator);
        IDelegationManager.OperatorDetails memory operatorDetails = IDelegationManager.OperatorDetails({
            earningsReceiver: operator,
            delegationApprover: address(0),
            stakerOptOutWindowBlocks: 0
        });
        delegationManager.registerAsOperator(operatorDetails, emptyStringForMetadataURI);
        cheats.stopPrank();
        cheats.expectRevert(bytes("DelegationManager.undelegate: operators cannot be undelegated"));

        cheats.startPrank(operator);
        delegationManager.undelegate(operator);
        cheats.stopPrank();
    }

    /**
     * @notice Verifies that `DelegationManager.increaseDelegatedShares` properly increases the delegated `shares` that the operator
     * who the `staker` is delegated to has in the strategy
     * @dev Checks that there is no change if the staker is not delegated
     */
    function testIncreaseDelegatedShares(address staker, uint256 shares, bool delegateFromStakerToOperator) public {
        IStrategy strategy = strategyMock;

        // register *this contract* as an operator
        address operator = address(this);
        ISignatureUtils.SignatureWithExpiry memory approverSignatureAndExpiry;
        // filter inputs, since delegating to the operator will fail when the staker is already registered as an operator
        cheats.assume(staker != operator);

        IDelegationManager.OperatorDetails memory operatorDetails = IDelegationManager.OperatorDetails({
            earningsReceiver: operator,
            delegationApprover: address(0),
            stakerOptOutWindowBlocks: 0
        });
        testRegisterAsOperator(operator, operatorDetails, emptyStringForMetadataURI);

        // delegate from the `staker` to the operator *if `delegateFromStakerToOperator` is 'true'*
        if (delegateFromStakerToOperator) {
            cheats.startPrank(staker);
            cheats.expectEmit(true, true, true, true, address(delegationManager));
            emit StakerDelegated(staker, operator);
            delegationManager.delegateTo(operator, approverSignatureAndExpiry, emptySalt);
            cheats.stopPrank();
        }

        uint256 _delegatedSharesBefore = delegationManager.operatorShares(
            delegationManager.delegatedTo(staker),
            strategy
        );

        if (delegationManager.isDelegated(staker)) {
            cheats.expectEmit(true, true, true, true, address(delegationManager));
            emit OperatorSharesIncreased(operator, staker, strategy, shares);
            // don't check any parameters other than event type
<<<<<<< HEAD
=======
            cheats.expectEmit(false, false, false, false, address(stakeRegistryMock));
            emit StakeUpdate(bytes32(0), 0, 0);     
>>>>>>> dad75a42
        }

        cheats.startPrank(address(strategyManagerMock));
        delegationManager.increaseDelegatedShares(staker, strategy, shares);
        cheats.stopPrank();

        uint256 delegatedSharesAfter = delegationManager.operatorShares(
            delegationManager.delegatedTo(staker),
            strategy
        );

        if (delegationManager.isDelegated(staker)) {
            require(
                delegatedSharesAfter == _delegatedSharesBefore + shares,
                "delegated shares did not increment correctly"
            );
        } else {
            require(delegatedSharesAfter == _delegatedSharesBefore, "delegated shares incremented incorrectly");
            require(_delegatedSharesBefore == 0, "nonzero shares delegated to zero address!");
        }
    }

    /**
     * @notice Verifies that `DelegationManager.decreaseDelegatedShares` properly decreases the delegated `shares` that the operator
     * who the `staker` is delegated to has in the strategies
     * @dev Checks that there is no change if the staker is not delegated
     */
    function testDecreaseDelegatedShares(
        address staker,
        IStrategy[] memory strategies,
        uint128 shares,
        bool delegateFromStakerToOperator
    ) public {
        // sanity-filtering on fuzzed input length
        cheats.assume(strategies.length <= 32);
        // register *this contract* as an operator
        address operator = address(this);
        ISignatureUtils.SignatureWithExpiry memory approverSignatureAndExpiry;
        // filter inputs, since delegating to the operator will fail when the staker is already registered as an operator
        cheats.assume(staker != operator);

        IDelegationManager.OperatorDetails memory operatorDetails = IDelegationManager.OperatorDetails({
            earningsReceiver: operator,
            delegationApprover: address(0),
            stakerOptOutWindowBlocks: 0
        });
        testRegisterAsOperator(operator, operatorDetails, emptyStringForMetadataURI);

        // delegate from the `staker` to the operator *if `delegateFromStakerToOperator` is 'true'*
        if (delegateFromStakerToOperator) {
            cheats.startPrank(staker);
            cheats.expectEmit(true, true, true, true, address(delegationManager));
            emit StakerDelegated(staker, operator);
            delegationManager.delegateTo(operator, approverSignatureAndExpiry, emptySalt);
            cheats.stopPrank();
        }

        uint256[] memory sharesInputArray = new uint256[](strategies.length);

        address delegatedTo = delegationManager.delegatedTo(staker);

        // for each strategy in `strategies`, increase delegated shares by `shares`
        cheats.startPrank(address(strategyManagerMock));
        for (uint256 i = 0; i < strategies.length; ++i) {
            delegationManager.increaseDelegatedShares(staker, strategies[i], shares);
            // store delegated shares in a mapping
            delegatedSharesBefore[strategies[i]] = delegationManager.operatorShares(delegatedTo, strategies[i]);
            // also construct an array which we'll use in another loop
            sharesInputArray[i] = shares;
            totalSharesForStrategyInArray[address(strategies[i])] += sharesInputArray[i];
        }
        cheats.stopPrank();

        // for each strategy in `strategies`, decrease delegated shares by `shares`
        {
            cheats.startPrank(address(strategyManagerMock));
            address operatorToDecreaseSharesOf = delegationManager.delegatedTo(staker);
            if (delegationManager.isDelegated(staker)) {
                for (uint256 i = 0; i < strategies.length; ++i) {
                    cheats.expectEmit(true, true, true, true, address(delegationManager));
<<<<<<< HEAD
                    emit OperatorSharesDecreased(
                        operatorToDecreaseSharesOf,
                        staker,
                        strategies[i],
                        sharesInputArray[i]
                    );
=======
                    emit OperatorSharesDecreased(operatorToDecreaseSharesOf, staker, strategies[i], sharesInputArray[i]);
                    // don't check any parameters other than event type
                    cheats.expectEmit(false, false, false, false, address(stakeRegistryMock));
                    emit StakeUpdate(bytes32(0), 0, 0);
>>>>>>> dad75a42
                    delegationManager.decreaseDelegatedShares(staker, strategies[i], sharesInputArray[i]);
                }
            }
            cheats.stopPrank();
        }

        // check shares after call to `decreaseDelegatedShares`
        bool isDelegated = delegationManager.isDelegated(staker);
        for (uint256 i = 0; i < strategies.length; ++i) {
            uint256 delegatedSharesAfter = delegationManager.operatorShares(delegatedTo, strategies[i]);

            if (isDelegated) {
                require(
                    delegatedSharesAfter + totalSharesForStrategyInArray[address(strategies[i])] ==
                        delegatedSharesBefore[strategies[i]],
                    "delegated shares did not decrement correctly"
                );
            } else {
                require(
                    delegatedSharesAfter == delegatedSharesBefore[strategies[i]],
                    "delegated shares decremented incorrectly"
                );
                require(delegatedSharesBefore[strategies[i]] == 0, "nonzero shares delegated to zero address!");
            }
        }
    }

    // @notice Verifies that `DelegationManager.increaseDelegatedShares` reverts if not called by the DelegationManager.nor EigenPodManager
    function testCannotCallIncreaseDelegatedSharesFromNonPermissionedAddress(
        address operator,
        uint256 shares
    ) public fuzzedAddress(operator) {
        cheats.assume(operator != address(strategyManagerMock));
        cheats.assume(operator != address(eigenPodManagerMock));
        cheats.expectRevert(bytes("DelegationManager: onlyDelegationManager.rEigenPodManager"));
        cheats.startPrank(operator);
        delegationManager.increaseDelegatedShares(operator, strategyMock, shares);
    }

    // @notice Verifies that `DelegationManager.decreaseDelegatedShares` reverts if not called by the DelegationManager.nor EigenPodManager
    function testCannotCallDecreaseDelegatedSharesFromNonPermissionedAddress(
        address operator,
        IStrategy strategy,
        uint256 shares
    ) public fuzzedAddress(operator) {
        cheats.assume(operator != address(strategyManagerMock));
        cheats.assume(operator != address(eigenPodManagerMock));
        cheats.expectRevert(bytes("DelegationManager: onlyDelegationManager.rEigenPodManager"));
        cheats.startPrank(operator);
        delegationManager.decreaseDelegatedShares(operator, strategy, shares);
    }

<<<<<<< HEAD
    // @notice Verifies that it is not possible for a staker to delegate to an operator when the operator is frozen in EigenLayer
    function testCannotDelegateWhenOperatorIsFrozen(
        address operator,
        address staker
    ) public fuzzedAddress(operator) fuzzedAddress(staker) {
        cheats.assume(operator != staker);

        cheats.startPrank(operator);
        IDelegationManager.OperatorDetails memory operatorDetails = IDelegationManager.OperatorDetails({
            earningsReceiver: operator,
            delegationApprover: address(0),
            stakerOptOutWindowBlocks: 0
        });
        delegationManager.registerAsOperator(operatorDetails, emptyStringForMetadataURI);
        cheats.stopPrank();

        slasherMock.setOperatorFrozenStatus(operator, true);
        cheats.expectRevert(bytes("DelegationManager._delegate: cannot delegate to a frozen operator"));
        cheats.startPrank(staker);
        IDelegationManager.SignatureWithExpiry memory signatureWithExpiry;
        delegationManager.delegateTo(operator, signatureWithExpiry, emptySalt);
        cheats.stopPrank();
    }

=======
>>>>>>> dad75a42
    // @notice Verifies that it is not possible for a staker to delegate to an operator when they are already delegated to an operator
    function testCannotDelegateWhenStakerHasExistingDelegation(
        address staker,
        address operator,
        address operator2
    ) public fuzzedAddress(staker) fuzzedAddress(operator) fuzzedAddress(operator2) {
        cheats.assume(operator != operator2);
        cheats.assume(staker != operator);
        cheats.assume(staker != operator2);

        cheats.startPrank(operator);
        IDelegationManager.OperatorDetails memory operatorDetails = IDelegationManager.OperatorDetails({
            earningsReceiver: operator,
            delegationApprover: address(0),
            stakerOptOutWindowBlocks: 0
        });
        delegationManager.registerAsOperator(operatorDetails, emptyStringForMetadataURI);
        cheats.stopPrank();

        cheats.startPrank(operator2);
        delegationManager.registerAsOperator(operatorDetails, emptyStringForMetadataURI);
        cheats.stopPrank();

        cheats.startPrank(staker);
        ISignatureUtils.SignatureWithExpiry memory signatureWithExpiry;
        delegationManager.delegateTo(operator, signatureWithExpiry, emptySalt);
        cheats.stopPrank();

        cheats.startPrank(staker);
        cheats.expectRevert(bytes("DelegationManager._delegate: staker is already actively delegated"));
        delegationManager.delegateTo(operator2, signatureWithExpiry, emptySalt);
        cheats.stopPrank();
    }

    // @notice Verifies that it is not possible to delegate to an unregistered operator
    function testCannotDelegateToUnregisteredOperator(address operator) public {
        cheats.expectRevert(bytes("DelegationManager._delegate: operator is not registered in EigenLayer"));
        ISignatureUtils.SignatureWithExpiry memory signatureWithExpiry;
        delegationManager.delegateTo(operator, signatureWithExpiry, emptySalt);
    }

    // @notice Verifies that delegating is not possible when the "new delegations paused" switch is flipped
    function testCannotDelegateWhenPausedNewDelegationIsSet(
        address operator,
        address staker
    ) public fuzzedAddress(operator) fuzzedAddress(staker) {
        // set the pausing flag
        cheats.startPrank(pauser);
        delegationManager.pause(2 ** PAUSED_NEW_DELEGATION);
        cheats.stopPrank();

        cheats.startPrank(staker);
        cheats.expectRevert(bytes("Pausable: index is paused"));
        ISignatureUtils.SignatureWithExpiry memory signatureWithExpiry;
        delegationManager.delegateTo(operator, signatureWithExpiry, emptySalt);
        cheats.stopPrank();
    }

    // @notice Verifies that undelegating is not possible when the "undelegation paused" switch is flipped
    function testCannotUndelegateWhenPausedUndelegationIsSet(
        address operator,
        address staker
    ) public fuzzedAddress(operator) fuzzedAddress(staker) {
        // register *this contract* as an operator and delegate from the `staker` to them (already filters out case when staker is the operator since it will revert)
        IDelegationManager.SignatureWithExpiry memory approverSignatureAndExpiry;
        testDelegateToOperatorWhoAcceptsAllStakers(staker, approverSignatureAndExpiry, emptySalt);

        // set the pausing flag
        cheats.startPrank(pauser);
        delegationManager.pause(2 ** PAUSED_ENTER_WITHDRAWAL_QUEUE);
        cheats.stopPrank();

        cheats.startPrank(staker);
        cheats.expectRevert(bytes("Pausable: index is paused"));
        delegationManager.undelegate(staker);
        cheats.stopPrank();
    }

    function testQueueWithdrawalFullyWithdraw(uint256 amount) external {
        address staker = address(this);
        IDelegationManager.SignatureWithExpiry memory signatureWithExpiry;
        // deposit and withdraw the same amount
        testQueueWithdrawal_ToSelf(amount, amount);
        IStrategy[] memory strategyArray = new IStrategy[](1);
        IERC20[] memory tokensArray = new IERC20[](1);
        uint256[] memory shareAmounts = new uint256[](1);
        {
            strategyArray[0] = _tempStrategyStorage;
            shareAmounts[0] = amount;
            tokensArray[0] = address(420);
            // tokensArray[0] = mockToken;
        }

        uint256[] memory strategyIndexes = new uint256[](1);
        strategyIndexes[0] = 0;

        IDelegationManager.Withdrawal memory queuedWithdrawal;

        {
            uint256 nonce = strategyManager.numWithdrawalsQueued(staker);

            queuedWithdrawal = IDelegationManager.Withdrawal({
                strategies: strategyArray,
                shares: shareAmounts,
                depositor: staker,
                nonce: nonce,
                withdrawalStartBlock: uint32(block.number),
                delegatedAddress: strategyManager.delegation().delegatedTo(staker)
            });
        }

<<<<<<< HEAD
        uint256 sharesBefore = strategyManager.stakerStrategyShares(staker, _tempStrategyStorage);
        uint256 balanceBefore = mockToken.balanceOf(address(staker));
=======
        // call the `undelegate` function
        cheats.startPrank(caller);
        // check that the correct calldata is forwarded by looking for an event emitted by the StrategyManagerMock contract
        if (strategyManagerMock.stakerStrategyListLength(staker) != 0) {
            // don't check any parameters other than event type
            cheats.expectEmit(false, false, false, false, address(stakeRegistryMock));
            emit StakeUpdate(bytes32(0), 0, 0);
            cheats.expectEmit(true, true, true, true, address(strategyManagerMock));
            emit ForceTotalWithdrawalCalled(staker);
        }
        // withdrawal root
        (IStrategy[] memory strategies, uint256[] memory shares) = delegationManager.getDelegatableShares(staker);
        IDelegationManager.Withdrawal memory fullWithdrawal = IDelegationManager.Withdrawal({
            staker: staker,
            delegatedTo: operator,
            withdrawer: staker,
            nonce: delegationManager.cumulativeWithdrawalsQueued(staker),
            startBlock: uint32(block.number),
            strategies: strategies,
            shares: shares
        });
        bytes32 withdrawalRoot = delegationManager.calculateWithdrawalRoot(fullWithdrawal);
>>>>>>> dad75a42

        cheats.expectEmit(true, true, true, true, address(strategyManager));
        emit WithdrawalCompleted(
            queuedWithdrawal.depositor,
            queuedWithdrawal.withdrawerAndNonce.nonce,
            queuedWithdrawal.withdrawerAndNonce.withdrawer,
            strategyManager.calculateWithdrawalRoot(queuedWithdrawal)
        );
        strategyManager.completeQueuedWithdrawal(
            queuedWithdrawal,
            tokensArray,
            /*middlewareTimesIndex*/ 0,
            /*receiveAsTokens*/ true
        );

        uint256 sharesAfter = strategyManager.stakerStrategyShares(staker, _tempStrategyStorage);
        uint256 balanceAfter = mockToken.balanceOf(address(staker));

        require(sharesAfter == sharesBefore, "sharesAfter != sharesBefore");
        require(balanceAfter == balanceBefore + amount, "balanceAfter != balanceBefore + withdrawalAmount");
        require(
            !_isDepositedStrategy(staker, strategyArray[0]),
            "Strategy still part of staker's deposited strategies"
        );
        require(sharesAfter == 0, "staker shares is not 0");
    }

    function testQueueWithdrawalRevertsWhenStakerFrozen(uint256 depositAmount, uint256 withdrawalAmount) public {
        cheats.assume(withdrawalAmount != 0 && withdrawalAmount <= depositAmount);
        address staker = address(this);
        IStrategy strategy = strategyMock;
        IERC20 token = mockToken;

        testDepositIntoStrategySuccessfully(staker, depositAmount);

        (
            IDelegationManager.Withdrawal memory queuedWithdrawal /*IERC20[] memory tokensArray*/,
            ,
            bytes32 withdrawalRoot
        ) = _setUpQueuedWithdrawalStructSingleStrat(staker, /*withdrawer*/ staker, token, strategy, withdrawalAmount);

        uint256 sharesBefore = strategyManager.stakerStrategyShares(staker, strategy);
        uint256 nonceBefore = delegationManager.cumulativeWithdrawalsQueued(staker);

        require(!strategyManager.withdrawalRootPending(withdrawalRoot), "withdrawalRootPendingBefore is true!");

        // freeze the staker
        slasherMock.freezeOperator(staker);

        uint256[] memory strategyIndexes = new uint256[](1);
        strategyIndexes[0] = 0;
        cheats.expectRevert(
            bytes("DelegationManager.onlyNotFrozen: staker has been frozen and may be subject to slashing")
        );
        strategyManager.queueWithdrawal(
            strategyIndexes,
            queuedWithdrawal.strategies,
            queuedWithdrawal.shares,
            /*withdrawer*/ staker
        );

        uint256 sharesAfter = strategyManager.stakerStrategyShares(address(this), strategy);
        uint256 nonceAfter = delegationManager.cumulativeWithdrawalsQueued(address(this));

        require(!strategyManager.withdrawalRootPending(withdrawalRoot), "withdrawalRootPendingAfter is true!");
        require(sharesAfter == sharesBefore, "sharesAfter != sharesBefore");
        require(nonceAfter == nonceBefore, "nonceAfter != nonceBefore");
    }

    function testCompleteQueuedWithdrawal_ReceiveAsTokensMarkedTrue(
        uint256 depositAmount,
        uint256 withdrawalAmount
    ) external {
        cheats.assume(withdrawalAmount != 0 && withdrawalAmount <= depositAmount);
        address staker = address(this);
        _tempStrategyStorage = strategyMock;

        testQueueWithdrawal_ToSelf(depositAmount, withdrawalAmount);

        IStrategy[] memory strategyArray = new IStrategy[](1);
        IERC20[] memory tokensArray = new IERC20[](1);
        uint256[] memory shareAmounts = new uint256[](1);
        {
            strategyArray[0] = _tempStrategyStorage;
            shareAmounts[0] = withdrawalAmount;
            tokensArray[0] = mockToken;
        }

        uint256[] memory strategyIndexes = new uint256[](1);
        strategyIndexes[0] = 0;

        IDelegationManager.Withdrawal memory queuedWithdrawal;

        {
            uint256 nonce = delegationManager.cumulativeWithdrawalsQueued(staker);

            queuedWithdrawal = IDelegationManager.Withdrawal({
                strategies: strategyArray,
                shares: shareAmounts,
                staker: staker,
                withdrawer: staker,
                nonce: (nonce - 1),
                startBlock: uint32(block.number),
                delegatedTo: strategyManager.delegation().delegatedTo(staker)
            });
        }

        uint256 sharesBefore = strategyManager.stakerStrategyShares(staker, _tempStrategyStorage);
        uint256 balanceBefore = mockToken.balanceOf(address(staker));

        cheats.expectEmit(true, true, true, true, address(strategyManager));
        emit WithdrawalCompleted(
            queuedWithdrawal.depositor,
            queuedWithdrawal.withdrawerAndNonce.nonce,
            queuedWithdrawal.withdrawerAndNonce.withdrawer,
            strategyManager.calculateWithdrawalRoot(queuedWithdrawal)
        );
        strategyManager.completeQueuedWithdrawal(
            queuedWithdrawal,
            tokensArray,
            /*middlewareTimesIndex*/ 0,
            /*receiveAsTokens*/ true
        );

        uint256 sharesAfter = strategyManager.stakerStrategyShares(staker, _tempStrategyStorage);
        uint256 balanceAfter = mockToken.balanceOf(address(staker));

        require(sharesAfter == sharesBefore, "sharesAfter != sharesBefore");
        require(balanceAfter == balanceBefore + withdrawalAmount, "balanceAfter != balanceBefore + withdrawalAmount");
        if (depositAmount == withdrawalAmount) {
            // Since receiving tokens instead of shares, if withdrawal amount is entire deposit, then strategy will be removed
            // with sharesAfter being 0
            require(
                !_isDepositedStrategy(staker, _tempStrategyStorage),
                "Strategy still part of staker's deposited strategies"
            );
            require(sharesAfter == 0, "staker shares is not 0");
        }
    }

    function testCompleteQueuedWithdrawalWithNonzeroWithdrawalDelayBlocks(
        uint256 depositAmount,
        uint256 withdrawalAmount,
        uint16 valueToSet
    ) external {
        // filter fuzzed inputs to allowed *and nonzero* amounts
        cheats.assume(valueToSet <= strategyManager.MAX_WITHDRAWAL_DELAY_BLOCKS() && valueToSet != 0);
        cheats.assume(depositAmount != 0 && withdrawalAmount != 0);
        cheats.assume(depositAmount >= withdrawalAmount);
        address staker = address(this);

        (
            IDelegationManager.Withdrawal memory queuedWithdrawal,
            IERC20[] memory tokensArray /*bytes32 withdrawalRoot*/,

        ) = testQueueWithdrawal_ToSelf(depositAmount, withdrawalAmount);

        cheats.expectRevert(
            bytes("DelegationManager.completeQueuedWithdrawal: withdrawalDelayBlocks period has not yet passed")
        );
        delegationManager.completeQueuedWithdrawal(
            queuedWithdrawal,
            tokensArray,
            middlewareTimesIndex,
            receiveAsTokens
        );

        // set the `withdrawalDelayBlocks` variable
        cheats.startPrank(strategyManager.owner());
        uint256 previousValue = strategyManager.withdrawalDelayBlocks();
        cheats.expectEmit(true, true, true, true, address(strategyManager));
        emit WithdrawalDelayBlocksSet(previousValue, valueToSet);
        strategyManager.setWithdrawalDelayBlocks(valueToSet);
        cheats.stopPrank();
        require(
            strategyManager.withdrawalDelayBlocks() == valueToSet,
            "strategyManager.withdrawalDelayBlocks() != valueToSet"
        );

        cheats.expectRevert(
            bytes("DelegationManager.completeQueuedWithdrawal: withdrawalDelayBlocks period has not yet passed")
        );
        delegationManager.completeQueuedWithdrawal(
            queuedWithdrawal,
            tokensArray,
            middlewareTimesIndex,
            receiveAsTokens
        );

        uint256 sharesBefore = strategyManager.stakerStrategyShares(address(this), strategyMock);
        uint256 balanceBefore = mockToken.balanceOf(address(staker));

        // roll block number forward to one block before the withdrawal should be completeable and attempt again
        uint256 originalBlockNumber = block.number;
        cheats.roll(originalBlockNumber + valueToSet - 1);
        cheats.expectRevert(
            bytes("DelegationManager.completeQueuedWithdrawal: withdrawalDelayBlocks period has not yet passed")
        );
        delegationManager.completeQueuedWithdrawal(
            queuedWithdrawal,
            tokensArray,
            middlewareTimesIndex,
            receiveAsTokens
        );

        // roll block number forward to the block at which the withdrawal should be completeable, and complete it
        cheats.roll(originalBlockNumber + valueToSet);
        delegationManager.completeQueuedWithdrawal(
            queuedWithdrawal,
            tokensArray,
            middlewareTimesIndex,
            receiveAsTokens
        );

        uint256 sharesAfter = strategyManager.stakerStrategyShares(address(this), strategyMock);
        uint256 balanceAfter = mockToken.balanceOf(address(staker));

        require(sharesAfter == sharesBefore + withdrawalAmount, "sharesAfter != sharesBefore + withdrawalAmount");
        require(balanceAfter == balanceBefore, "balanceAfter != balanceBefore");
    }

    // special event purely used in the DelegationManager.ock contract, inside of `undelegate` function to verify that the correct call is made
    event ForceTotalWithdrawalCalled(address staker);

    /**
     * @notice Verifies that the `undelegate` function properly calls `strategyManager.forceTotalWithdrawal` when necessary
     * @param callFromOperatorOrApprover -- calls from the operator if 'false' and the 'approver' if true
     */
    function testForceUndelegation(
        address staker,
        bytes32 salt,
        bool callFromOperatorOrApprover
    ) public fuzzedAddress(staker) {
        address delegationApprover = cheats.addr(delegationSignerPrivateKey);
        address operator = address(this);

        // filtering since you can't delegate to yourself after registering as an operator
        cheats.assume(staker != operator);

        // register this contract as an operator and delegate from the staker to it
        uint256 expiry = type(uint256).max;
        testDelegateToOperatorWhoRequiresECDSASignature(staker, salt, expiry);

        address caller;
        if (callFromOperatorOrApprover) {
            caller = delegationApprover;
        } else {
            caller = operator;
        }

        // call the `undelegate` function
        cheats.startPrank(caller);
        // check that the correct calldata is forwarded by looking for an event emitted by the DelegationManager.ock contract
        if (strategyManagerMock.stakerStrategyListLength(staker) != 0) {
            // don't check any parameters other than event type
            cheats.expectEmit(true, true, true, true, address(strategyManagerMock));
            emit ForceTotalWithdrawalCalled(staker);
        }
        // withdrawal root
        (IStrategy[] memory strategies, uint256[] memory shares) = delegationManager.getDelegatableShares(staker);
        IDelegationManager.Withdrawal memory fullWithdrawal = IDelegationManager.Withdrawal({
            staker: staker,
            delegatedTo: operator,
            withdrawer: staker,
            nonce: delegationManager.cumulativeWithdrawalsQueued(staker),
            startBlock: uint32(block.number),
            strategies: strategies,
            shares: shares
        });
        bytes32 withdrawalRoot = delegationManager.calculateWithdrawalRoot(fullWithdrawal);

        bytes32 returnValue = delegationManager.undelegate(staker);

        // check that the return value is the withdrawal root
        require(returnValue == withdrawalRoot, "contract returned wrong return value");
        cheats.stopPrank();
    }

    /**
     * @notice Verifies that the `undelegate` function has proper access controls (can only be called by the operator who the `staker` has delegated
     * to or the operator's `delegationApprover`), or the staker themselves
     */
    function testCannotCallUndelegateFromImproperAddress(
        address staker,
        address caller
    ) public fuzzedAddress(staker) fuzzedAddress(caller) {
        address delegationApprover = cheats.addr(delegationSignerPrivateKey);
        address operator = address(this);

        // filtering since you can't delegate to yourself after registering as an operator
        cheats.assume(staker != operator);

        // filter out addresses that are actually allowed to call the function
        cheats.assume(caller != operator);
        cheats.assume(caller != delegationApprover);
        cheats.assume(caller != staker);

        // register this contract as an operator and delegate from the staker to it
        uint256 expiry = type(uint256).max;
        testDelegateToOperatorWhoRequiresECDSASignature(staker, emptySalt, expiry);

        // try to call the `undelegate` function and check for reversion
        cheats.startPrank(caller);
        cheats.expectRevert(bytes("DelegationManager.undelegate: caller cannot undelegate staker"));
        delegationManager.undelegate(staker);
        cheats.stopPrank();
    }

    /**
     * @notice verifies that `DelegationManager.undelegate` reverts if trying to undelegate an operator from themselves
     * @param callFromOperatorOrApprover -- calls from the operator if 'false' and the 'approver' if true
     */
    function testOperatorCannotForceUndelegateThemself(
        address delegationApprover,
        bool callFromOperatorOrApprover
    ) public {
        // register *this contract* as an operator
        address operator = address(this);
        IDelegationManager.OperatorDetails memory _operatorDetails = IDelegationManager.OperatorDetails({
            earningsReceiver: operator,
            delegationApprover: delegationApprover,
            stakerOptOutWindowBlocks: 100
        });
        testRegisterAsOperator(operator, _operatorDetails, emptyStringForMetadataURI);

        address caller;
        if (callFromOperatorOrApprover) {
            caller = delegationApprover;
        } else {
            caller = operator;
        }

        // try to call the `undelegate` function and check for reversion
        cheats.startPrank(caller);
        cheats.expectRevert(bytes("DelegationManager.undelegate: operators cannot be undelegated"));
        delegationManager.undelegate(operator);
        cheats.stopPrank();
    }

    /**
     * @notice Verifies that the reversion occurs when trying to reuse an 'approverSalt'
     */
    function test_Revert_WhenTryingToReuseSalt(
        address staker_one,
        address staker_two,
        bytes32 salt
    ) public fuzzedAddress(staker_one) fuzzedAddress(staker_two) {
        // address delegationApprover = cheats.addr(delegationSignerPrivateKey);
        address operator = address(this);

        // filtering since you can't delegate to yourself after registering as an operator
        cheats.assume(staker_one != operator);
        cheats.assume(staker_two != operator);

        // filtering since you can't delegate twice
        cheats.assume(staker_one != staker_two);

        address delegationApprover = cheats.addr(delegationSignerPrivateKey);
        // filter out the case where `staker` *is* the 'delegationApprover', since in this case the salt won't get used
        cheats.assume(staker_one != delegationApprover);
        cheats.assume(staker_two != delegationApprover);

        // register this contract as an operator and delegate from `staker_one` to it, using the `salt`
        uint256 expiry = type(uint256).max;
        testDelegateToOperatorWhoRequiresECDSASignature(staker_one, salt, expiry);

        // calculate the delegationSigner's signature
<<<<<<< HEAD
        IDelegationManager.SignatureWithExpiry memory approverSignatureAndExpiry = _getApproverSignature(
            delegationSignerPrivateKey,
            staker_two,
            operator,
            salt,
            expiry
        );
=======
        ISignatureUtils.SignatureWithExpiry memory approverSignatureAndExpiry =
            _getApproverSignature(delegationSignerPrivateKey, staker_two, operator, salt, expiry);
>>>>>>> dad75a42

        // try to delegate to the operator from `staker_two`, and verify that the call reverts for the proper reason (trying to reuse a salt)
        cheats.startPrank(staker_two);
        cheats.expectRevert(bytes("DelegationManager._delegate: approverSalt already spent"));
        delegationManager.delegateTo(operator, approverSignatureAndExpiry, salt);
        cheats.stopPrank();
    }

    function testSetWithdrawalDelayBlocks(uint16 valueToSet) external {
        // filter fuzzed inputs to allowed amounts
        cheats.assume(valueToSet <= delegationManager.MAX_WITHDRAWAL_DELAY_BLOCKS());

        // set the `withdrawalDelayBlocks` variable
        cheats.startPrank(delegationManager.owner());
        uint256 previousValue = delegationManager.withdrawalDelayBlocks();
        cheats.expectEmit(true, true, true, true, address(delegationManager));
        emit WithdrawalDelayBlocksSet(previousValue, valueToSet);
        delegationManager.setWithdrawalDelayBlocks(valueToSet);
        cheats.stopPrank();
        require(
            delegationManager.withdrawalDelayBlocks() == valueToSet,
            "DelegationManager.withdrawalDelayBlocks() != valueToSet"
        );
    }

    function testSetWithdrawalDelayBlocksRevertsWhenCalledByNotOwner(
        address notOwner
    ) external filterFuzzedAddressInputs(notOwner) {
        cheats.assume(notOwner != delegationManager.owner());

        uint256 valueToSet = 1;
        // set the `withdrawalDelayBlocks` variable
        cheats.startPrank(notOwner);
        cheats.expectRevert(bytes("Ownable: caller is not the owner"));
        delegationManager.setWithdrawalDelayBlocks(valueToSet);
        cheats.stopPrank();
    }

    function testSetWithdrawalDelayBlocksRevertsWhenInputValueTooHigh(uint256 valueToSet) external {
        // filter fuzzed inputs to disallowed amounts
        cheats.assume(valueToSet > delegationManager.MAX_WITHDRAWAL_DELAY_BLOCKS());

        // attempt to set the `withdrawalDelayBlocks` variable
        cheats.startPrank(delegationManager.owner());
        cheats.expectRevert(bytes("DelegationManager.setWithdrawalDelayBlocks: newWithdrawalDelayBlocks too high"));
        delegationManager.setWithdrawalDelayBlocks(valueToSet);
    }

    /**************************************
     *
     *  Withdrawals Tests with DelegationManager. using actual SM contract instead of Mock to test
     *
     **************************************/

    function testQueueWithdrawalRevertsMismatchedSharesAndStrategyArrayLength() external {
        IStrategy[] memory strategyArray = new IStrategy[](1);
        uint256[] memory shareAmounts = new uint256[](2);

        {
            strategyArray[0] = eigenPodManagerMock.beaconChainETHStrategy();
            shareAmounts[0] = 1;
            shareAmounts[1] = 1;
        }

        cheats.expectRevert(bytes("DelegationManager.queueWithdrawal: input length mismatch"));
        delegationManager.queueWithdrawal(strategyArray, shareAmounts, address(this));
    }

    function testQueueWithdrawalRevertsWithZeroAddressWithdrawer() external {
        IStrategy[] memory strategyArray = new IStrategy[](1);
        uint256[] memory shareAmounts = new uint256[](1);

        cheats.expectRevert(bytes("DelegationManager.queueWithdrawal: must provide valid withdrawal address"));
        delegationManager.queueWithdrawal(strategyArray, shareAmounts, address(0));
    }

    function testQueueWithdrawal_ToSelf(
        uint256 depositAmount,
        uint256 withdrawalAmount
    )
        public
        returns (
            IDelegationManager.Withdrawal memory /* queuedWithdrawal */,
            IERC20[] memory /* tokensArray */,
            bytes32 /* withdrawalRoot */
        )
    {
        _setUpWithdrawalTests();
        StrategyBase strategy = strategyMock;
        IERC20 token = strategy.underlyingToken();

        // filtering of fuzzed inputs
        cheats.assume(withdrawalAmount != 0 && withdrawalAmount <= depositAmount);

        _tempStrategyStorage = strategy;

        _depositIntoStrategySuccessfully(strategy, /*staker*/ address(this), depositAmount);

        (
            IDelegationManager.Withdrawal memory withdrawal,
            IERC20[] memory tokensArray,
            bytes32 withdrawalRoot
        ) = _setUpWithdrawalStructSingleStrat(
                /*staker*/ address(this),
                /*withdrawer*/ address(this),
                token,
                _tempStrategyStorage,
                withdrawalAmount
            );

        uint256 sharesBefore = strategyManager.stakerStrategyShares(/*staker*/ address(this), _tempStrategyStorage);
        uint256 nonceBefore = delegationManager.cumulativeWithdrawalsQueued(/*staker*/ address(this));

        require(!delegationManager.pendingWithdrawals(withdrawalRoot), "withdrawalRootPendingBefore is true!");

        {
            cheats.expectEmit(true, true, true, true, address(delegationManager));
            emit WithdrawalQueued(withdrawalRoot, withdrawal);
            delegationManager.queueWithdrawal(withdrawal.strategies, withdrawal.shares, /*withdrawer*/ address(this));
        }

        uint256 sharesAfter = strategyManager.stakerStrategyShares(/*staker*/ address(this), _tempStrategyStorage);
        uint256 nonceAfter = delegationManager.cumulativeWithdrawalsQueued(/*staker*/ address(this));

        require(delegationManager.pendingWithdrawals(withdrawalRoot), "pendingWithdrawalsAfter is false!");
        require(sharesAfter == sharesBefore - withdrawalAmount, "sharesAfter != sharesBefore - withdrawalAmount");
        require(nonceAfter == nonceBefore + 1, "nonceAfter != nonceBefore + 1");

        return (withdrawal, tokensArray, withdrawalRoot);
    }

    function testQueueWithdrawal_ToSelf_TwoStrategies(
        uint256[2] memory depositAmounts,
        uint256[2] memory withdrawalAmounts
    ) public returns (IDelegationManager.Withdrawal memory /* withdrawal */, bytes32 /* withdrawalRoot */) {
        _setUpWithdrawalTests();
        // filtering of fuzzed inputs
        cheats.assume(withdrawalAmounts[0] != 0 && withdrawalAmounts[0] < depositAmounts[0]);
        cheats.assume(withdrawalAmounts[1] != 0 && withdrawalAmounts[1] < depositAmounts[1]);
        address staker = address(this);

        IStrategy[] memory strategies = new IStrategy[](2);
        strategies[0] = IStrategy(strategyMock);
        strategies[1] = IStrategy(strategyMock2);

        IERC20[] memory tokens = new IERC20[](2);
        tokens[0] = strategyMock.underlyingToken();
        tokens[1] = strategyMock2.underlyingToken();

        uint256[] memory amounts = new uint256[](2);
        amounts[0] = withdrawalAmounts[0];
        amounts[1] = withdrawalAmounts[1];

        _depositIntoStrategySuccessfully(strategies[0], staker, depositAmounts[0]);
        _depositIntoStrategySuccessfully(strategies[1], staker, depositAmounts[1]);

        (
            IDelegationManager.Withdrawal memory withdrawal,
            bytes32 withdrawalRoot
        ) = _setUpWithdrawalStruct_MultipleStrategies(
                /* staker */ staker,
                /* withdrawer */ staker,
                strategies,
                amounts
            );

        uint256[] memory sharesBefore = new uint256[](2);
        sharesBefore[0] = strategyManager.stakerStrategyShares(staker, strategies[0]);
        sharesBefore[1] = strategyManager.stakerStrategyShares(staker, strategies[1]);
        uint256 nonceBefore = delegationManager.cumulativeWithdrawalsQueued(staker);

        require(!delegationManager.pendingWithdrawals(withdrawalRoot), "withdrawalRootPendingBefore is true!");

        {
            cheats.expectEmit(true, true, true, true, address(delegationManager));
            emit WithdrawalQueued(withdrawalRoot, withdrawal);
            delegationManager.queueWithdrawal(withdrawal.strategies, withdrawal.shares, /*withdrawer*/ staker);
        }

        uint256[] memory sharesAfter = new uint256[](2);
        sharesAfter[0] = strategyManager.stakerStrategyShares(staker, strategies[0]);
        sharesAfter[1] = strategyManager.stakerStrategyShares(staker, strategies[1]);
        uint256 nonceAfter = delegationManager.cumulativeWithdrawalsQueued(staker);

        require(delegationManager.pendingWithdrawals(withdrawalRoot), "withdrawalRootPendingAfter is false!");
        require(
            sharesAfter[0] == sharesBefore[0] - withdrawalAmounts[0],
            "Strat1: sharesAfter != sharesBefore - withdrawalAmount"
        );
        require(
            sharesAfter[1] == sharesBefore[1] - withdrawalAmounts[1],
            "Strat2: sharesAfter != sharesBefore - withdrawalAmount"
        );
        require(nonceAfter == nonceBefore + 1, "nonceAfter != nonceBefore + 1");

        return (withdrawal, withdrawalRoot);
    }

    function testQueueWithdrawalPartiallyWithdraw(uint128 amount) external {
        testQueueWithdrawal_ToSelf(uint256(amount) * 2, amount);
        require(!delegationManager.isDelegated(address(this)), "should still be delegated failed");
    }

    function testQueueWithdrawal_ToDifferentAddress(
        address withdrawer,
        uint256 depositAmount,
        uint256 withdrawalAmount
    ) external filterFuzzedAddressInputs(withdrawer) {
        _setUpWithdrawalTests();
        cheats.assume(withdrawalAmount != 0 && withdrawalAmount <= depositAmount);
        address staker = address(this);

        _depositIntoStrategySuccessfully(strategyMock, staker, depositAmount);
        (IDelegationManager.Withdrawal memory withdrawal, , bytes32 withdrawalRoot) = _setUpWithdrawalStructSingleStrat(
            staker,
            withdrawer,
            /*token*/ strategyMock.underlyingToken(),
            strategyMock,
            withdrawalAmount
        );

        uint256 sharesBefore = strategyManager.stakerStrategyShares(staker, strategyMock);
        uint256 nonceBefore = delegationManager.cumulativeWithdrawalsQueued(staker);

        require(!delegationManager.pendingWithdrawals(withdrawalRoot), "pendingWithdrawalsBefore is true!");

        cheats.expectEmit(true, true, true, true, address(delegationManager));
        emit WithdrawalQueued(withdrawalRoot, withdrawal);
        delegationManager.queueWithdrawal(withdrawal.strategies, withdrawal.shares, withdrawer);

        uint256 sharesAfter = strategyManager.stakerStrategyShares(staker, strategyMock);
        uint256 nonceAfter = delegationManager.cumulativeWithdrawalsQueued(staker);

        require(delegationManager.pendingWithdrawals(withdrawalRoot), "pendingWithdrawalsAfter is false!");
        require(sharesAfter == sharesBefore - withdrawalAmount, "sharesAfter != sharesBefore - amount");
        require(nonceAfter == nonceBefore + 1, "nonceAfter != nonceBefore + 1");
    }

    function testCompleteQueuedWithdrawalRevertsWhenAttemptingReentrancy(
        uint256 depositAmount,
        uint256 withdrawalAmount
    ) external {
        cheats.assume(withdrawalAmount != 0 && withdrawalAmount <= depositAmount);
        // replace strategyMock with Reenterer contract
        reenterer = new Reenterer();
        strategyMock = StrategyBase(address(reenterer));

        // whitelist the strategy for deposit
        cheats.startPrank(strategyManager.owner());
        IStrategy[] memory _strategy = new IStrategy[](1);
        _strategy[0] = strategyMock;
        strategyManager.addStrategiesToDepositWhitelist(_strategy);
        cheats.stopPrank();

        _tempStakerStorage = address(this);
        IStrategy strategy = strategyMock;

        reenterer.prepareReturnData(abi.encode(depositAmount));

        IStrategy[] memory strategyArray = new IStrategy[](1);
        IERC20[] memory tokensArray = new IERC20[](1);
        uint256[] memory shareAmounts = new uint256[](1);
        {
            strategyArray[0] = strategy;
            shareAmounts[0] = withdrawalAmount;
            tokensArray[0] = mockToken;
        }

        (
            IDelegationManager.Withdrawal memory withdrawal /* tokensArray */ /* withdrawalRoot */,
            ,

        ) = testQueueWithdrawal_ToSelf(depositAmount, withdrawalAmount);

        uint256 middlewareTimesIndex = 0;
        bool receiveAsTokens = false;

        address targetToUse = address(strategyManager);
        uint256 msgValueToUse = 0;
        bytes memory calldataToUse = abi.encodeWithSelector(
            DelegationManager.completeQueuedWithdrawal.selector,
            withdrawal,
            tokensArray,
            middlewareTimesIndex,
            receiveAsTokens
        );
        reenterer.prepare(targetToUse, msgValueToUse, calldataToUse, bytes("ReentrancyGuard: reentrant call"));
        delegationManager.completeQueuedWithdrawal(withdrawal, tokensArray, middlewareTimesIndex, receiveAsTokens);
    }

<<<<<<< HEAD
    function testCompleteQueuedWithdrawalRevertsWhenCanWithdrawReturnsFalse(
        uint256 depositAmount,
        uint256 withdrawalAmount
    ) external {
        cheats.assume(withdrawalAmount != 0 && withdrawalAmount <= depositAmount);
        _tempStakerStorage = address(this);

        (IDelegationManager.Withdrawal memory withdrawal, IERC20[] memory tokensArray, ) = testQueueWithdrawal_ToSelf(
            depositAmount,
            withdrawalAmount
        );

        IStrategy strategy = withdrawal.strategies[0];
        IERC20 token = tokensArray[0];

        uint256 sharesBefore = strategyManager.stakerStrategyShares(address(this), strategy);
        uint256 balanceBefore = token.balanceOf(address(_tempStakerStorage));

        uint256 middlewareTimesIndex = 0;
        bool receiveAsTokens = false;

        // prepare mock
        slasherMock.setCanWithdrawResponse(false);

        cheats.expectRevert(bytes("DelegationManager.completeQueuedAction: pending action is still slashable"));
        delegationManager.completeQueuedWithdrawal(withdrawal, tokensArray, middlewareTimesIndex, receiveAsTokens);

        uint256 sharesAfter = strategyManager.stakerStrategyShares(address(this), strategy);
        uint256 balanceAfter = token.balanceOf(address(_tempStakerStorage));

        require(sharesAfter == sharesBefore, "sharesAfter != sharesBefore");
        require(balanceAfter == balanceBefore, "balanceAfter != balanceBefore");
    }

=======
>>>>>>> dad75a42
    function testCompleteQueuedWithdrawalRevertsWhenNotCallingFromWithdrawerAddress(
        uint256 depositAmount,
        uint256 withdrawalAmount
    ) external {
        cheats.assume(withdrawalAmount != 0 && withdrawalAmount <= depositAmount);
        _tempStakerStorage = address(this);

        (IDelegationManager.Withdrawal memory withdrawal, IERC20[] memory tokensArray, ) = testQueueWithdrawal_ToSelf(
            depositAmount,
            withdrawalAmount
        );

        IStrategy strategy = withdrawal.strategies[0];
        IERC20 token = tokensArray[0];

        uint256 sharesBefore = strategyManager.stakerStrategyShares(address(this), strategy);
        uint256 balanceBefore = token.balanceOf(address(_tempStakerStorage));

        uint256 middlewareTimesIndex = 0;
        bool receiveAsTokens = false;

        cheats.startPrank(address(123456));
        cheats.expectRevert(bytes("DelegationManager.completeQueuedAction: only withdrawer can complete action"));
        delegationManager.completeQueuedWithdrawal(withdrawal, tokensArray, middlewareTimesIndex, receiveAsTokens);
        cheats.stopPrank();

        uint256 sharesAfter = strategyManager.stakerStrategyShares(address(this), strategy);
        uint256 balanceAfter = token.balanceOf(address(_tempStakerStorage));

        require(sharesAfter == sharesBefore, "sharesAfter != sharesBefore");
        require(balanceAfter == balanceBefore, "balanceAfter != balanceBefore");
    }

    function testCompleteQueuedWithdrawalRevertsWhenTryingToCompleteSameWithdrawal2X(
        uint256 depositAmount,
        uint256 withdrawalAmount
    ) external {
        cheats.assume(withdrawalAmount != 0 && withdrawalAmount <= depositAmount);
        _tempStakerStorage = address(this);

        (
            IDelegationManager.Withdrawal memory withdrawal,
            IERC20[] memory tokensArray,
            bytes32 withdrawalRoot
        ) = testQueueWithdrawal_ToSelf(depositAmount, withdrawalAmount);

        IStrategy strategy = withdrawal.strategies[0];
        IERC20 token = tokensArray[0];

        uint256 sharesBefore = strategyManager.stakerStrategyShares(address(this), strategy);
        uint256 balanceBefore = token.balanceOf(address(_tempStakerStorage));

        uint256 middlewareTimesIndex = 0;
        bool receiveAsTokens = false;

        cheats.expectEmit(true, true, true, true, address(delegationManager));
        emit WithdrawalCompleted(withdrawalRoot);
        delegationManager.completeQueuedWithdrawal(withdrawal, tokensArray, middlewareTimesIndex, receiveAsTokens);

        uint256 sharesAfter = strategyManager.stakerStrategyShares(address(this), strategy);
        uint256 balanceAfter = token.balanceOf(address(_tempStakerStorage));

        require(sharesAfter == sharesBefore + withdrawalAmount, "sharesAfter != sharesBefore + withdrawalAmount");
        require(balanceAfter == balanceBefore, "balanceAfter != balanceBefore");
        sharesBefore = sharesAfter;
        balanceBefore = balanceAfter;

        cheats.expectRevert(bytes("DelegationManager.completeQueuedAction: action is not in queue"));
        delegationManager.completeQueuedWithdrawal(withdrawal, tokensArray, middlewareTimesIndex, receiveAsTokens);

        sharesAfter = strategyManager.stakerStrategyShares(address(this), strategy);
        balanceAfter = token.balanceOf(address(_tempStakerStorage));

        require(sharesAfter == sharesBefore, "sharesAfter != sharesBefore");
        require(balanceAfter == balanceBefore, "balanceAfter != balanceBefore");
    }

    function testCompleteQueuedWithdrawalRevertsWhenWithdrawalDelayBlocksHasNotPassed(
        uint256 depositAmount,
        uint256 withdrawalAmount
    ) external {
        cheats.assume(withdrawalAmount != 0 && withdrawalAmount <= depositAmount);
        _tempStakerStorage = address(this);

        (IDelegationManager.Withdrawal memory withdrawal, IERC20[] memory tokensArray, ) = testQueueWithdrawal_ToSelf(
            depositAmount,
            withdrawalAmount
        );

        uint256 valueToSet = 1;
        // set the `withdrawalDelayBlocks` variable
        cheats.startPrank(strategyManager.owner());
        uint256 previousValue = delegationManager.withdrawalDelayBlocks();
        cheats.expectEmit(true, true, true, true, address(delegationManager));
        emit WithdrawalDelayBlocksSet(previousValue, valueToSet);
        delegationManager.setWithdrawalDelayBlocks(valueToSet);
        cheats.stopPrank();
        require(
            delegationManager.withdrawalDelayBlocks() == valueToSet,
            "delegationManager.withdrawalDelayBlocks() != valueToSet"
        );

        cheats.expectRevert(
            bytes("DelegationManager.completeQueuedAction: withdrawalDelayBlocks period has not yet passed")
        );
        delegationManager.completeQueuedWithdrawal(
            withdrawal,
            tokensArray,
            /* middlewareTimesIndex */ 0,
            /* receiveAsTokens */ false
        );
    }

    function testCompleteQueuedWithdrawalRevertsWhenWithdrawalDoesNotExist() external {
        uint256 withdrawalAmount = 1e18;
        IStrategy strategy = strategyMock;
        IERC20 token = strategy.underlyingToken();

        (
            IDelegationManager.Withdrawal memory withdrawal,
            IERC20[] memory tokensArray,
            bytes32 withdrawalRoot
        ) = _setUpWithdrawalStructSingleStrat(
                /*staker*/ address(this),
                /*withdrawer*/ address(this),
                token,
                strategy,
                withdrawalAmount
            );

        uint256 sharesBefore = strategyManager.stakerStrategyShares(address(this), strategy);
        uint256 balanceBefore = token.balanceOf(address(_tempStakerStorage));

        uint256 middlewareTimesIndex = 0;
        bool receiveAsTokens = false;

        cheats.expectRevert(bytes("DelegationManager.completeQueuedAction: action is not in queue"));
        delegationManager.completeQueuedWithdrawal(withdrawal, tokensArray, middlewareTimesIndex, receiveAsTokens);

        uint256 sharesAfter = strategyManager.stakerStrategyShares(address(this), strategy);
        uint256 balanceAfter = token.balanceOf(address(_tempStakerStorage));

        require(sharesAfter == sharesBefore, "sharesAfter != sharesBefore");
        require(balanceAfter == balanceBefore, "balanceAfter != balanceBefore");
    }

    function testCompleteQueuedWithdrawalRevertsWhenWithdrawalsPaused(
        uint256 depositAmount,
        uint256 withdrawalAmount
    ) external {
        cheats.assume(withdrawalAmount != 0 && withdrawalAmount <= depositAmount);
        _tempStakerStorage = address(this);

        (IDelegationManager.Withdrawal memory withdrawal, IERC20[] memory tokensArray, ) = testQueueWithdrawal_ToSelf(
            depositAmount,
            withdrawalAmount
        );

        IStrategy strategy = withdrawal.strategies[0];
        IERC20 token = tokensArray[0];

        uint256 sharesBefore = strategyManager.stakerStrategyShares(address(this), strategy);
        uint256 balanceBefore = token.balanceOf(address(_tempStakerStorage));

        uint256 middlewareTimesIndex = 0;
        bool receiveAsTokens = false;

        // pause withdrawals
        cheats.startPrank(pauser);
        delegationManager.pause(2 ** PAUSED_EXIT_WITHDRAWAL_QUEUE);
        cheats.stopPrank();

        cheats.expectRevert(bytes("Pausable: index is paused"));
        delegationManager.completeQueuedWithdrawal(withdrawal, tokensArray, middlewareTimesIndex, receiveAsTokens);

        uint256 sharesAfter = strategyManager.stakerStrategyShares(address(this), strategy);
        uint256 balanceAfter = token.balanceOf(address(_tempStakerStorage));

        require(sharesAfter == sharesBefore, "sharesAfter != sharesBefore");
        require(balanceAfter == balanceBefore, "balanceAfter != balanceBefore");
    }

    function testCompleteQueuedWithdrawalFailsWhenTokensInputLengthMismatch(
        uint256 depositAmount,
        uint256 withdrawalAmount
    ) external {
        cheats.assume(withdrawalAmount != 0 && withdrawalAmount <= depositAmount);
        _tempStakerStorage = address(this);

        (IDelegationManager.Withdrawal memory withdrawal, IERC20[] memory tokensArray, ) = testQueueWithdrawal_ToSelf(
            depositAmount,
            withdrawalAmount
        );

        IStrategy strategy = withdrawal.strategies[0];
        IERC20 token = tokensArray[0];

        uint256 sharesBefore = strategyManager.stakerStrategyShares(address(this), strategy);
        uint256 balanceBefore = token.balanceOf(address(_tempStakerStorage));

        uint256 middlewareTimesIndex = 0;
        bool receiveAsTokens = true;
        // mismatch tokens array by setting tokens array to empty array
        tokensArray = new IERC20[](0);

        cheats.expectRevert(bytes("DelegationManager.completeQueuedAction: input length mismatch"));
        delegationManager.completeQueuedWithdrawal(withdrawal, tokensArray, middlewareTimesIndex, receiveAsTokens);

        uint256 sharesAfter = strategyManager.stakerStrategyShares(address(this), strategy);
        uint256 balanceAfter = token.balanceOf(address(_tempStakerStorage));

        require(sharesAfter == sharesBefore, "sharesAfter != sharesBefore");
        require(balanceAfter == balanceBefore, "balanceAfter != balanceBefore");
    }

    function testCompleteQueuedWithdrawalWithNonzeroWithdrawalDelayBlocks(
        uint256 depositAmount,
        uint256 withdrawalAmount,
        uint16 valueToSet
    ) external {
        // filter fuzzed inputs to allowed *and nonzero* amounts
        cheats.assume(valueToSet <= delegationManager.MAX_WITHDRAWAL_DELAY_BLOCKS() && valueToSet != 0);
        cheats.assume(depositAmount != 0 && withdrawalAmount != 0);
        cheats.assume(depositAmount >= withdrawalAmount);
        address staker = address(this);

        (IDelegationManager.Withdrawal memory withdrawal, IERC20[] memory tokensArray, ) = testQueueWithdrawal_ToSelf(
            depositAmount,
            withdrawalAmount
        );

        IStrategy strategy = withdrawal.strategies[0];
        IERC20 token = tokensArray[0];
        uint256 middlewareTimesIndex = 0;
        bool receiveAsTokens = false;

        // set the `withdrawalDelayBlocks` variable
        cheats.startPrank(delegationManager.owner());
        uint256 previousValue = delegationManager.withdrawalDelayBlocks();
        cheats.expectEmit(true, true, true, true, address(delegationManager));
        emit WithdrawalDelayBlocksSet(previousValue, valueToSet);
        delegationManager.setWithdrawalDelayBlocks(valueToSet);
        cheats.stopPrank();
        require(
            delegationManager.withdrawalDelayBlocks() == valueToSet,
            "strategyManager.withdrawalDelayBlocks() != valueToSet"
        );

        cheats.expectRevert(
            bytes("DelegationManager.completeQueuedAction: withdrawalDelayBlocks period has not yet passed")
        );
        delegationManager.completeQueuedWithdrawal(withdrawal, tokensArray, middlewareTimesIndex, receiveAsTokens);

        uint256 sharesBefore = strategyManager.stakerStrategyShares(address(this), strategy);
        uint256 balanceBefore = token.balanceOf(address(staker));

        // roll block number forward to one block before the withdrawal should be completeable and attempt again
        uint256 originalBlockNumber = block.number;
        cheats.roll(originalBlockNumber + valueToSet - 1);
        cheats.expectRevert(
            bytes("DelegationManager.completeQueuedAction: withdrawalDelayBlocks period has not yet passed")
        );
        delegationManager.completeQueuedWithdrawal(withdrawal, tokensArray, middlewareTimesIndex, receiveAsTokens);

        // roll block number forward to the block at which the withdrawal should be completeable, and complete it
        cheats.roll(originalBlockNumber + valueToSet);
        delegationManager.completeQueuedWithdrawal(withdrawal, tokensArray, middlewareTimesIndex, receiveAsTokens);

        uint256 sharesAfter = strategyManager.stakerStrategyShares(address(this), strategy);
        uint256 balanceAfter = token.balanceOf(address(staker));

        require(sharesAfter == sharesBefore + withdrawalAmount, "sharesAfter != sharesBefore + withdrawalAmount");
        require(balanceAfter == balanceBefore, "balanceAfter != balanceBefore");
    }

    function testCompleteQueuedWithdrawal_ReceiveAsTokensMarkedFalse(
        uint256 depositAmount,
        uint256 withdrawalAmount
    ) external {
        cheats.assume(withdrawalAmount != 0 && withdrawalAmount <= depositAmount);
        address staker = address(this);

        // testQueueWithdrawal_ToSelf(depositAmount, withdrawalAmount);

        (
            IDelegationManager.Withdrawal memory withdrawal,
            IERC20[] memory tokensArray,
            bytes32 withdrawalRoot
        ) = testQueueWithdrawal_ToSelf(depositAmount, withdrawalAmount);

        IStrategy strategy = withdrawal.strategies[0];
        IERC20 token = tokensArray[0];

        uint256 sharesBefore = strategyManager.stakerStrategyShares(address(this), strategy);
        uint256 balanceBefore = token.balanceOf(address(staker));

        uint256 middlewareTimesIndex = 0;
        bool receiveAsTokens = false;
        cheats.expectEmit(true, true, true, true, address(delegationManager));
        emit WithdrawalCompleted(withdrawalRoot);
        delegationManager.completeQueuedWithdrawal(withdrawal, tokensArray, middlewareTimesIndex, receiveAsTokens);

        uint256 sharesAfter = strategyManager.stakerStrategyShares(address(this), strategy);
        uint256 balanceAfter = token.balanceOf(address(staker));

        require(sharesAfter == sharesBefore + withdrawalAmount, "sharesAfter != sharesBefore + withdrawalAmount");
        require(balanceAfter == balanceBefore, "balanceAfter != balanceBefore");
    }

    function testCompleteQueuedWithdrawal_ReceiveAsTokensMarkedTrue(
        uint256 depositAmount,
        uint256 withdrawalAmount
    ) external {
        cheats.assume(withdrawalAmount != 0 && withdrawalAmount <= depositAmount);
        address staker = address(this);

        (
            IDelegationManager.Withdrawal memory withdrawal,
            IERC20[] memory tokensArray,
            bytes32 withdrawalRoot
        ) = testQueueWithdrawal_ToSelf(depositAmount, withdrawalAmount);

        IStrategy strategy = withdrawal.strategies[0];
        IERC20 token = tokensArray[0];

        uint256 sharesBefore = strategyManager.stakerStrategyShares(staker, strategy);
        uint256 balanceBefore = token.balanceOf(address(staker));

        uint256 middlewareTimesIndex = 0;
        bool receiveAsTokens = true;
        cheats.expectEmit(true, true, true, true, address(delegationManager));
        emit WithdrawalCompleted(withdrawalRoot);
        delegationManager.completeQueuedWithdrawal(withdrawal, tokensArray, middlewareTimesIndex, receiveAsTokens);

        uint256 sharesAfter = strategyManager.stakerStrategyShares(staker, strategy);
        uint256 balanceAfter = token.balanceOf(address(staker));

        require(sharesAfter == sharesBefore, "sharesAfter != sharesBefore");
        require(balanceAfter == balanceBefore + withdrawalAmount, "balanceAfter != balanceBefore + withdrawalAmount");
        if (depositAmount == withdrawalAmount) {
            // Since receiving tokens instead of shares, if withdrawal amount is entire deposit, then strategy will be removed
            // with sharesAfter being 0
            require(!_isDepositedStrategy(staker, strategy), "Strategy still part of staker's deposited strategies");
            require(sharesAfter == 0, "staker shares is not 0");
        }
    }

    function testCompleteQueuedWithdrawalFullyWithdraw(uint256 amount) external {
        address staker = address(this);
        (
            IDelegationManager.Withdrawal memory withdrawal,
            IERC20[] memory tokensArray,
            bytes32 withdrawalRoot
        ) = testQueueWithdrawal_ToSelf(amount, amount);

        IStrategy strategy = withdrawal.strategies[0];
        IERC20 token = tokensArray[0];

        uint256 sharesBefore = strategyManager.stakerStrategyShares(staker, strategy);
        uint256 balanceBefore = token.balanceOf(address(staker));

        uint256 middlewareTimesIndex = 0;
        bool receiveAsTokens = true;
        cheats.expectEmit(true, true, true, true, address(delegationManager));
        emit WithdrawalCompleted(withdrawalRoot);
        delegationManager.completeQueuedWithdrawal(withdrawal, tokensArray, middlewareTimesIndex, receiveAsTokens);

        uint256 sharesAfter = strategyManager.stakerStrategyShares(staker, strategy);
        uint256 balanceAfter = token.balanceOf(address(staker));

        require(sharesAfter == sharesBefore, "sharesAfter != sharesBefore");
        require(balanceAfter == balanceBefore + amount, "balanceAfter != balanceBefore + withdrawalAmount");
        require(!_isDepositedStrategy(staker, strategy), "Strategy still part of staker's deposited strategies");
        require(sharesAfter == 0, "staker shares is not 0");
    }

    function test_removeSharesRevertsWhenShareAmountIsZero(uint256 depositAmount) external {
        _setUpWithdrawalTests();
        address staker = address(this);
        uint256 withdrawalAmount = 0;

        _depositIntoStrategySuccessfully(strategyMock, staker, depositAmount);

        (
            IDelegationManager.Withdrawal memory withdrawal,
            IERC20[] memory tokensArray,
            bytes32 withdrawalRoot
        ) = _setUpWithdrawalStructSingleStrat(
                /*staker*/ address(this),
                /*withdrawer*/ address(this),
                mockToken,
                strategyMock,
                withdrawalAmount
            );

        cheats.expectRevert(bytes("DelegationManager._removeShares: shareAmount should not be zero!"));
        delegationManager.queueWithdrawal(withdrawal.strategies, withdrawal.shares, staker);
    }

    function test_removeSharesRevertsWhenShareAmountIsTooLarge(
        uint256 depositAmount,
        uint256 withdrawalAmount
    ) external {
        _setUpWithdrawalTests();
        cheats.assume(depositAmount > 0 && withdrawalAmount > depositAmount);
        address staker = address(this);

        _depositIntoStrategySuccessfully(strategyMock, staker, depositAmount);

        (
            IDelegationManager.Withdrawal memory withdrawal,
            IERC20[] memory tokensArray,
            bytes32 withdrawalRoot
        ) = _setUpWithdrawalStructSingleStrat(
                /*staker*/ address(this),
                /*withdrawer*/ address(this),
                mockToken,
                strategyMock,
                withdrawalAmount
            );

        cheats.expectRevert(bytes("DelegationManager._removeShares: shareAmount too high"));
        delegationManager.queueWithdrawal(withdrawal.strategies, withdrawal.shares, /*withdrawer*/ address(this));
    }

    /**
     * Testing queueWithdrawal of 3 strategies, fuzzing the deposit and withdraw amounts. if the withdrawal amounts == deposit amounts
     * then the strategy should be removed from the staker StrategyList
     */
    function test_removeStrategyFromStakerStrategyList(
        uint256[3] memory depositAmounts,
        uint256[3] memory withdrawalAmounts
    ) external {
        _setUpWithdrawalTests();
        // filtering of fuzzed inputs
        cheats.assume(withdrawalAmounts[0] > 0 && withdrawalAmounts[0] <= depositAmounts[0]);
        cheats.assume(withdrawalAmounts[1] > 0 && withdrawalAmounts[1] <= depositAmounts[1]);
        cheats.assume(withdrawalAmounts[2] > 0 && withdrawalAmounts[2] <= depositAmounts[2]);
        address staker = address(this);

        // Setup input params
        IStrategy[] memory strategies = new IStrategy[](3);
        strategies[0] = strategyMock;
        strategies[1] = strategyMock2;
        strategies[2] = strategyMock3;
        uint256[] memory amounts = new uint256[](3);
        amounts[0] = withdrawalAmounts[0];
        amounts[1] = withdrawalAmounts[1];
        amounts[2] = withdrawalAmounts[2];

        _depositIntoStrategySuccessfully(strategies[0], staker, depositAmounts[0]);
        _depositIntoStrategySuccessfully(strategies[1], staker, depositAmounts[1]);
        _depositIntoStrategySuccessfully(strategies[2], staker, depositAmounts[2]);

        (
            IDelegationManager.Withdrawal memory queuedWithdrawal,
            bytes32 withdrawalRoot
        ) = _setUpWithdrawalStruct_MultipleStrategies(
                /* staker */ staker,
                /* withdrawer */ staker,
                strategies,
                amounts
            );
        require(!delegationManager.pendingWithdrawals(withdrawalRoot), "withdrawalRootPendingBefore is true!");
        uint256 nonceBefore = delegationManager.cumulativeWithdrawalsQueued(staker);
        uint256[] memory sharesBefore = new uint256[](3);
        sharesBefore[0] = strategyManager.stakerStrategyShares(staker, strategies[0]);
        sharesBefore[1] = strategyManager.stakerStrategyShares(staker, strategies[1]);
        sharesBefore[2] = strategyManager.stakerStrategyShares(staker, strategies[2]);

        delegationManager.queueWithdrawal(strategies, amounts, /*withdrawer*/ address(this));

        uint256[] memory sharesAfter = new uint256[](3);
        sharesAfter[0] = strategyManager.stakerStrategyShares(staker, strategies[0]);
        sharesAfter[1] = strategyManager.stakerStrategyShares(staker, strategies[1]);
        sharesAfter[2] = strategyManager.stakerStrategyShares(staker, strategies[2]);
        require(
            sharesBefore[0] == sharesAfter[0] + withdrawalAmounts[0],
            "Strat1: sharesBefore != sharesAfter + withdrawalAmount"
        );
        if (depositAmounts[0] == withdrawalAmounts[0]) {
            require(
                !_isDepositedStrategy(staker, strategies[0]),
                "Strategy still part of staker's deposited strategies"
            );
        }
        require(
            sharesBefore[1] == sharesAfter[1] + withdrawalAmounts[1],
            "Strat2: sharesBefore != sharesAfter + withdrawalAmount"
        );
        if (depositAmounts[1] == withdrawalAmounts[1]) {
            require(
                !_isDepositedStrategy(staker, strategies[1]),
                "Strategy still part of staker's deposited strategies"
            );
        }
        require(
            sharesBefore[2] == sharesAfter[2] + withdrawalAmounts[2],
            "Strat3: sharesBefore != sharesAfter + withdrawalAmount"
        );
        if (depositAmounts[2] == withdrawalAmounts[2]) {
            require(
                !_isDepositedStrategy(staker, strategies[2]),
                "Strategy still part of staker's deposited strategies"
            );
        }
    }

    /**
     * INTERNAL / HELPER FUNCTIONS
     */

    /**
     * Setup DelegationManager and DelegationManager.contracts for testing instead of using StrategyManagerMock
     * since we need to test the actual contracts together for the withdrawal queueing tests
     */
    function _setUpWithdrawalTests() internal {
        delegationManagerImplementation = new DelegationManager(strategyManager, slasherMock, eigenPodManagerMock);
        cheats.startPrank(eigenLayerProxyAdmin.owner());
        eigenLayerProxyAdmin.upgrade(
            TransparentUpgradeableProxy(payable(address(delegationManager))),
            address(delegationManagerImplementation)
        );
        cheats.stopPrank();

        strategyImplementation = new StrategyBase(strategyManager);
        mockToken = new ERC20Mock();
        strategyMock = StrategyBase(
            address(
                new TransparentUpgradeableProxy(
                    address(strategyImplementation),
                    address(eigenLayerProxyAdmin),
                    abi.encodeWithSelector(StrategyBase.initialize.selector, mockToken, eigenLayerPauserReg)
                )
            )
        );
        strategyMock2 = StrategyBase(
            address(
                new TransparentUpgradeableProxy(
                    address(strategyImplementation),
                    address(eigenLayerProxyAdmin),
                    abi.encodeWithSelector(StrategyBase.initialize.selector, mockToken, eigenLayerPauserReg)
                )
            )
        );
        strategyMock3 = StrategyBase(
            address(
                new TransparentUpgradeableProxy(
                    address(strategyImplementation),
                    address(eigenLayerProxyAdmin),
                    abi.encodeWithSelector(StrategyBase.initialize.selector, mockToken, eigenLayerPauserReg)
                )
            )
        );

        // whitelist the strategy for deposit
        cheats.startPrank(strategyManager.owner());
        IStrategy[] memory _strategies = new IStrategy[](3);
        _strategies[0] = strategyMock;
        _strategies[1] = strategyMock2;
        _strategies[2] = strategyMock3;
        strategyManager.addStrategiesToDepositWhitelist(_strategies);
        cheats.stopPrank();

        require(
            delegationManager.strategyManager() == strategyManager,
            "constructor / initializer incorrect, strategyManager set wrong"
        );
    }

    function _depositIntoStrategySuccessfully(IStrategy strategy, address staker, uint256 amount) internal {
        IERC20 token = strategy.underlyingToken();
        // IStrategy strategy = strategyMock;

        // filter out zero case since it will revert with "DelegationManager._addShares: shares should not be zero!"
        cheats.assume(amount != 0);
        // filter out zero address because the mock ERC20 we are using will revert on using it
        cheats.assume(staker != address(0));
        // filter out the strategy itself from fuzzed inputs
        cheats.assume(staker != address(strategy));
        // sanity check / filter
        cheats.assume(amount <= token.balanceOf(address(this)));
        cheats.assume(amount >= 1);

        uint256 sharesBefore = strategyManager.stakerStrategyShares(staker, strategy);
        uint256 stakerStrategyListLengthBefore = strategyManager.stakerStrategyListLength(staker);

        // needed for expecting an event with the right parameters
        uint256 expectedShares = strategy.underlyingToShares(amount);

        cheats.startPrank(staker);
        cheats.expectEmit(true, true, true, true, address(strategyManager));
        emit Deposit(staker, token, strategy, expectedShares);
        uint256 shares = strategyManager.depositIntoStrategy(strategy, token, amount);
        cheats.stopPrank();

        uint256 sharesAfter = strategyManager.stakerStrategyShares(staker, strategy);
        uint256 stakerStrategyListLengthAfter = strategyManager.stakerStrategyListLength(staker);

        require(sharesAfter == sharesBefore + shares, "sharesAfter != sharesBefore + shares");
        if (sharesBefore == 0) {
            require(
                stakerStrategyListLengthAfter == stakerStrategyListLengthBefore + 1,
                "stakerStrategyListLengthAfter != stakerStrategyListLengthBefore + 1"
            );
            require(
                strategyManager.stakerStrategyList(staker, stakerStrategyListLengthAfter - 1) == strategy,
                "strategyManager.stakerStrategyList(staker, stakerStrategyListLengthAfter - 1) != strategy"
            );
        }
    }

    function _setUpWithdrawalStructSingleStrat(
        address staker,
        address withdrawer,
        IERC20 token,
        IStrategy strategy,
        uint256 shareAmount
    )
        internal
        view
        returns (
            IDelegationManager.Withdrawal memory queuedWithdrawal,
            IERC20[] memory tokensArray,
            bytes32 withdrawalRoot
        )
    {
        IStrategy[] memory strategyArray = new IStrategy[](1);
        tokensArray = new IERC20[](1);
        uint256[] memory shareAmounts = new uint256[](1);
        strategyArray[0] = strategy;
        tokensArray[0] = token;
        shareAmounts[0] = shareAmount;
        queuedWithdrawal = IDelegationManager.Withdrawal({
            strategies: strategyArray,
            shares: shareAmounts,
            staker: staker,
            withdrawer: withdrawer,
            nonce: delegationManager.cumulativeWithdrawalsQueued(staker),
            startBlock: uint32(block.number),
            delegatedTo: delegationManager.delegatedTo(staker)
        });
        // calculate the withdrawal root
        withdrawalRoot = delegationManager.calculateWithdrawalRoot(queuedWithdrawal);
        return (queuedWithdrawal, tokensArray, withdrawalRoot);
    }

    function _setUpWithdrawalStruct_MultipleStrategies(
        address staker,
        address withdrawer,
        IStrategy[] memory strategyArray,
        uint256[] memory shareAmounts
    ) internal view returns (IDelegationManager.Withdrawal memory withdrawal, bytes32 withdrawalRoot) {
        withdrawal = IDelegationManager.Withdrawal({
            strategies: strategyArray,
            shares: shareAmounts,
            staker: staker,
            withdrawer: withdrawer,
            nonce: delegationManager.cumulativeWithdrawalsQueued(staker),
            startBlock: uint32(block.number),
            delegatedTo: delegationManager.delegatedTo(staker)
        });
        // calculate the withdrawal root
        withdrawalRoot = delegationManager.calculateWithdrawalRoot(withdrawal);
        return (withdrawal, withdrawalRoot);
    }

    function _setUpWithdrawalStructSingleStrat_MultipleStrategies(
        address staker,
        address withdrawer,
        IStrategy[] memory strategyArray,
        uint256[] memory shareAmounts
    ) internal view returns (IDelegationManager.Withdrawal memory queuedWithdrawal, bytes32 withdrawalRoot) {
        queuedWithdrawal = IDelegationManager.Withdrawal({
            staker: staker,
            withdrawer: withdrawer,
            nonce: delegationManager.cumulativeWithdrawalsQueued(staker),
            startBlock: uint32(block.number),
            delegatedTo: delegationManager.delegatedTo(staker),
            strategies: strategyArray,
            shares: shareAmounts
        });
        // calculate the withdrawal root
        withdrawalRoot = delegationManager.calculateWithdrawalRoot(queuedWithdrawal);
        return (queuedWithdrawal, withdrawalRoot);
    }

    /**
     * @notice internal function for calculating a signature from the delegationSigner corresponding to `_delegationSignerPrivateKey`, approving
     * the `staker` to delegate to `operator`, with the specified `salt`, and expiring at `expiry`.
     */
<<<<<<< HEAD
    function _getApproverSignature(
        uint256 _delegationSignerPrivateKey,
        address staker,
        address operator,
        bytes32 salt,
        uint256 expiry
    ) internal view returns (IDelegationManager.SignatureWithExpiry memory approverSignatureAndExpiry) {
=======
    function _getApproverSignature(uint256 _delegationSignerPrivateKey, address staker, address operator, bytes32 salt, uint256 expiry)
        internal view returns (ISignatureUtils.SignatureWithExpiry memory approverSignatureAndExpiry)
    {
>>>>>>> dad75a42
        approverSignatureAndExpiry.expiry = expiry;
        {
            bytes32 digestHash = delegationManager.calculateDelegationApprovalDigestHash(
                staker,
                operator,
                delegationManager.delegationApprover(operator),
                salt,
                expiry
            );
            (uint8 v, bytes32 r, bytes32 s) = cheats.sign(_delegationSignerPrivateKey, digestHash);
            approverSignatureAndExpiry.signature = abi.encodePacked(r, s, v);
        }
        return approverSignatureAndExpiry;
    }

    /**
     * @notice internal function for calculating a signature from the staker corresponding to `_stakerPrivateKey`, delegating them to
     * the `operator`, and expiring at `expiry`.
     */
<<<<<<< HEAD
    function _getStakerSignature(
        uint256 _stakerPrivateKey,
        address operator,
        uint256 expiry
    ) internal view returns (IDelegationManager.SignatureWithExpiry memory stakerSignatureAndExpiry) {
=======
    function _getStakerSignature(uint256 _stakerPrivateKey, address operator, uint256 expiry)
        internal view returns (ISignatureUtils.SignatureWithExpiry memory stakerSignatureAndExpiry)
    {
>>>>>>> dad75a42
        address staker = cheats.addr(stakerPrivateKey);
        stakerSignatureAndExpiry.expiry = expiry;
        {
            bytes32 digestHash = delegationManager.calculateCurrentStakerDelegationDigestHash(staker, operator, expiry);
            (uint8 v, bytes32 r, bytes32 s) = cheats.sign(_stakerPrivateKey, digestHash);
            stakerSignatureAndExpiry.signature = abi.encodePacked(r, s, v);
        }
        return stakerSignatureAndExpiry;
    }

    function test_RegisterAsOperator() public {
        IDelegationManager.OperatorDetails memory operatorDetails = IDelegationManager.OperatorDetails({
            earningsReceiver: address(this),
            delegationApprover: address(0),
            stakerOptOutWindowBlocks: 100
        });

        delegationManager.registerAsOperator({
            registeringOperatorDetails: operatorDetails,
            metadataURI: emptyStringForMetadataURI
        });
        assertTrue(delegationManager.isOperator(address(this)), "not register operator");
    }

    function test_RevertsWhen_AlreadyOperator_RegisterAsOperator() public {
        IDelegationManager.OperatorDetails memory operatorDetails = IDelegationManager.OperatorDetails({
            earningsReceiver: address(this),
            delegationApprover: address(0),
            stakerOptOutWindowBlocks: 100
        });

        delegationManager.registerAsOperator(operatorDetails, emptyStringForMetadataURI);

        vm.expectRevert();
        delegationManager.registerAsOperator(operatorDetails, emptyStringForMetadataURI);
    }

    function test_RevertsWhen_OperatorIsActivelyDelegated_RegisterAsOperator() public {
        IDelegationManager.OperatorDetails memory operatorDetails = IDelegationManager.OperatorDetails({
            earningsReceiver: address(this),
            delegationApprover: address(0),
            stakerOptOutWindowBlocks: 100
        });

        delegationManager.registerAsOperator(operatorDetails, emptyStringForMetadataURI);

        IDelegationManager.SignatureWithExpiry memory approverSignatureAndExpiry;
        address staker = address(420);
        vm.prank(staker);
        delegationManager.delegateTo(address(this), approverSignatureAndExpiry, bytes32(0));

        operatorDetails.earningsReceiver = staker;
        vm.expectRevert();
        vm.prank(staker);
        delegationManager.registerAsOperator(operatorDetails, emptyStringForMetadataURI);
    }

    function test_RevertsWhen_StakerOptOutWindowBlocksGtMax_RegisterAsOperator() public {
        uint256 maxOptOutWindow = delegationManager.MAX_STAKER_OPT_OUT_WINDOW_BLOCKS();

        IDelegationManager.OperatorDetails memory operatorDetails = IDelegationManager.OperatorDetails({
            earningsReceiver: address(this),
            delegationApprover: address(0),
            stakerOptOutWindowBlocks: uint32(maxOptOutWindow + 1)
        });
        vm.expectRevert();
        delegationManager.registerAsOperator(operatorDetails, emptyStringForMetadataURI);
    }

    function test_RevertsWhen_EarningsReceiverAddress0_RegisterAsOperator() public {
        IDelegationManager.OperatorDetails memory operatorDetails = IDelegationManager.OperatorDetails({
            earningsReceiver: address(0),
            delegationApprover: address(0),
            stakerOptOutWindowBlocks: 100
        });
        vm.expectRevert();
        delegationManager.registerAsOperator(operatorDetails, emptyStringForMetadataURI);
    }

    function test_SetOperatorDetails() public {
        test_RegisterAsOperator();

        IDelegationManager.OperatorDetails memory operatorDetails = IDelegationManager.OperatorDetails({
            earningsReceiver: address(42),
            delegationApprover: address(42),
            stakerOptOutWindowBlocks: 100
        });
        delegationManager.modifyOperatorDetails(operatorDetails);
    }

    function test_RevertsWhen_EarningsReceiverAddress0_SetOperatorDetails() public {
        test_RegisterAsOperator();
        IDelegationManager.OperatorDetails memory operatorDetails = IDelegationManager.OperatorDetails({
            earningsReceiver: address(0),
            delegationApprover: address(0),
            stakerOptOutWindowBlocks: 100
        });
        vm.expectRevert();
        delegationManager.modifyOperatorDetails(operatorDetails);
    }

    function test_RevertsWhen_StakerOptOutWindowBlocksGreaterThanMaxOptOutWindowBlocks_SetOperatorDetails() public {
        uint256 maxOptOutWindow = delegationManager.MAX_STAKER_OPT_OUT_WINDOW_BLOCKS();
        test_RegisterAsOperator();
        IDelegationManager.OperatorDetails memory operatorDetails = IDelegationManager.OperatorDetails({
            earningsReceiver: address(this),
            delegationApprover: address(0),
            stakerOptOutWindowBlocks: uint32(maxOptOutWindow + 1)
        });
        vm.expectRevert();
        delegationManager.modifyOperatorDetails(operatorDetails);
    }

    function test_RevertsWhen_StakerOptOutWindowBlocksDecreased_SetOperatorDetails() public {
        test_RegisterAsOperator();
        IDelegationManager.OperatorDetails memory operatorDetails = IDelegationManager.OperatorDetails({
            earningsReceiver: address(this),
            delegationApprover: address(0),
            stakerOptOutWindowBlocks: 99
        });
        vm.expectRevert();
        delegationManager.modifyOperatorDetails(operatorDetails);
    }

    function test_RevertsWhen_NotOperator_SetOperatorDetails() public {
        IDelegationManager.OperatorDetails memory operatorDetails = IDelegationManager.OperatorDetails({
            earningsReceiver: address(this),
            delegationApprover: address(0),
            stakerOptOutWindowBlocks: 99
        });
        vm.expectRevert();
        delegationManager.modifyOperatorDetails(operatorDetails);
    }

    function test_UpdateOperatorMetdataURI() public {
        test_RegisterAsOperator();

        delegationManager.updateOperatorMetadataURI("updated");
    }

    function test_RevertsWhen_NotOperator_UpdateOperatorMetdataURI() public {
        test_RegisterAsOperator();

        vm.prank(address(420));
        vm.expectRevert();
        delegationManager.updateOperatorMetadataURI("updated");
    }

    function test_When_NoApprover_DelegateTo() public {
        IDelegationManager.OperatorDetails memory operatorDetails = IDelegationManager.OperatorDetails({
            earningsReceiver: address(this),
            delegationApprover: address(0),
            stakerOptOutWindowBlocks: 100
        });

        delegationManager.registerAsOperator(operatorDetails, emptyStringForMetadataURI);

        IDelegationManager.SignatureWithExpiry memory approverSignatureAndExpiry;
        address staker = address(420);
        vm.prank(staker);
        delegationManager.delegateTo(address(this), approverSignatureAndExpiry, bytes32(0));
    }

    function test_RevertsWhen_AlreadyDelegatedAndNoApprover_DelegateTo() public {
        IDelegationManager.OperatorDetails memory operatorDetails = IDelegationManager.OperatorDetails({
            earningsReceiver: address(this),
            delegationApprover: address(0),
            stakerOptOutWindowBlocks: 100
        });

        delegationManager.registerAsOperator(operatorDetails, emptyStringForMetadataURI);

        IDelegationManager.SignatureWithExpiry memory approverSignatureAndExpiry;
        address staker = address(420);
        vm.startPrank(staker);
        delegationManager.delegateTo(address(this), approverSignatureAndExpiry, bytes32(0));
        vm.expectRevert();
        delegationManager.delegateTo(address(this), approverSignatureAndExpiry, bytes32(0));
        vm.stopPrank();
    }

    function test_RevertsWhen_ApproveAndNoSig_DelegateTo() public {
        IDelegationManager.OperatorDetails memory operatorDetails = IDelegationManager.OperatorDetails({
            earningsReceiver: address(this),
            delegationApprover: address(this),
            stakerOptOutWindowBlocks: 100
        });

        delegationManager.registerAsOperator(operatorDetails, emptyStringForMetadataURI);

        IDelegationManager.SignatureWithExpiry memory approverSignatureAndExpiry;
        address staker = address(420);
        vm.prank(staker);
        vm.expectRevert();
        delegationManager.delegateTo(address(this), approverSignatureAndExpiry, bytes32(0));
    }

    function test_When_WithApproverSig_DelegateTo() public {
        address delegationApprover = cheats.addr(delegationSignerPrivateKey);
        IDelegationManager.OperatorDetails memory operatorDetails = IDelegationManager.OperatorDetails({
            earningsReceiver: address(this),
            delegationApprover: delegationApprover,
            stakerOptOutWindowBlocks: 100
        });

        delegationManager.registerAsOperator(operatorDetails, emptyStringForMetadataURI);

        address staker = address(420);
        bytes32 salt = bytes32(0);
        uint256 expiry = block.timestamp + 1;
        IDelegationManager.SignatureWithExpiry memory approverSignatureAndExpiry = _getApproverSignature(
            delegationSignerPrivateKey,
            staker,
            address(this),
            salt,
            expiry
        );
        /// if address(this) -> not the operator results in not signer error (should be not operator)
        vm.prank(staker);
        delegationManager.delegateTo(address(this), approverSignatureAndExpiry, salt);
    }

    function test_RevertsWhen_DelegateApproverSignatureExpired_DelegateTo() public {
        address delegationApprover = cheats.addr(delegationSignerPrivateKey);
        IDelegationManager.OperatorDetails memory operatorDetails = IDelegationManager.OperatorDetails({
            earningsReceiver: address(this),
            delegationApprover: delegationApprover,
            stakerOptOutWindowBlocks: 100
        });

        delegationManager.registerAsOperator(operatorDetails, emptyStringForMetadataURI);

        address staker = address(420);
        bytes32 salt = bytes32(0);
        uint256 expiry = block.timestamp + 1;
        IDelegationManager.SignatureWithExpiry memory approverSignatureAndExpiry = _getApproverSignature(
            delegationSignerPrivateKey,
            staker,
            address(this),
            salt,
            expiry
        );
        vm.prank(staker);
        vm.warp(expiry + 1);
        vm.expectRevert();
        delegationManager.delegateTo(address(this), approverSignatureAndExpiry, salt);
    }

    function test_When_CallerIsAnOperator_DelegateTo() public {
        address delegationApprover = cheats.addr(delegationSignerPrivateKey);
        IDelegationManager.OperatorDetails memory operatorDetails = IDelegationManager.OperatorDetails({
            earningsReceiver: address(this),
            delegationApprover: delegationApprover,
            stakerOptOutWindowBlocks: 100
        });

        delegationManager.registerAsOperator(operatorDetails, emptyStringForMetadataURI);

        address staker = address(420);
        bytes32 salt = bytes32(0);
        uint256 expiry = block.timestamp + 1;
        IDelegationManager.SignatureWithExpiry memory approverSignatureAndExpiry = _getApproverSignature(
            delegationSignerPrivateKey,
            staker,
            address(this),
            salt,
            expiry
        );
        vm.expectRevert();
        delegationManager.delegateTo(address(this), approverSignatureAndExpiry, salt);
    }

    function _createOperatorDetails(
        address earningsReceiver,
        address delegationApprover,
        uint256 stakerOptOutWindowBlocks
    ) internal pure returns (IDelegationManager.OperatorDetails memory) {
        uint32 stakerOptOutWindowBlocks32 = SafeCast.toUint32(stakerOptOutWindowBlocks);
        return
            IDelegationManager.OperatorDetails({
                earningsReceiver: earningsReceiver,
                delegationApprover: delegationApprover,
                stakerOptOutWindowBlocks: stakerOptOutWindowBlocks32
            });
    }

    function _registerOperator(
        IDelegationManager.OperatorDetails memory operatorDetails,
        string memory metadataURI
    ) internal {
        delegationManager.registerAsOperator(operatorDetails, metadataURI);
    }

    function delegateToOperator(
        address operator,
        IDelegationManager.SignatureWithExpiry memory approverSignatureAndExpiry,
        bytes32 salt
    ) internal {
        delegationManager.delegateTo(operator, approverSignatureAndExpiry, salt);
    }

    /**
     * @notice internal function to help check if a strategy is part of list of deposited strategies for a staker
     * Used to check if removed correctly after withdrawing all shares for a given strategy
     */
    function _isDepositedStrategy(address staker, IStrategy strategy) internal view returns (bool) {
        uint256 stakerStrategyListLength = strategyManager.stakerStrategyListLength(staker);
        for (uint256 i = 0; i < stakerStrategyListLength; ++i) {
            if (strategyManager.stakerStrategyList(staker, i) == strategy) {
                return true;
            }
        }
        return false;
    }

    function _setUpQueuedWithdrawalStructSingleStrat(
        address staker,
        address withdrawer,
        IERC20 token,
        IStrategy strategy,
        uint256 shareAmount
    )
        internal
        view
        returns (
            IDelegationManager.Withdrawal memory queuedWithdrawal,
            IERC20[] memory tokensArray,
            bytes32 withdrawalRoot
        )
    {
        IStrategy[] memory strategyArray = new IStrategy[](1);
        tokensArray = new IERC20[](1);
        uint256[] memory shareAmounts = new uint256[](1);
        strategyArray[0] = strategy;
        tokensArray[0] = token;
        shareAmounts[0] = shareAmount;
        queuedWithdrawal = IDelegationManager.Withdrawal({
            strategies: strategyArray,
            shares: shareAmounts,
            staker: staker,
            withdrawer: withdrawer,
            nonce: delegationManager.cumulativeWithdrawalsQueued(staker),
            startBlock: uint32(block.number),
            delegatedTo: strategyManager.delegation().delegatedTo(staker)
        });
        // calculate the withdrawal root
        withdrawalRoot = delegationManager.calculateWithdrawalRoot(queuedWithdrawal);
        return (queuedWithdrawal, tokensArray, withdrawalRoot);
    }
}<|MERGE_RESOLUTION|>--- conflicted
+++ resolved
@@ -87,14 +87,9 @@
     // @notice Emitted when @param staker undelegates from @param operator.
     event StakerUndelegated(address indexed staker, address indexed operator);
 
-
     // STAKE REGISTRY EVENT
     /// @notice emitted whenever the stake of `operator` is updated
-    event StakeUpdate(
-        bytes32 indexed operatorId,
-        uint8 quorumNumber,
-        uint96 stake
-    );
+    event StakeUpdate(bytes32 indexed operatorId, uint8 quorumNumber, uint96 stake);
     // @notice Emitted when @param staker is undelegated via a call not originating from the staker themself
     event StakerForceUndelegated(address indexed staker, address indexed operator);
 
@@ -202,7 +197,6 @@
         addressIsExcludedFromFuzzedInputs[address(slasherMock)] = true;
 
         // check setup (constructor + initializer)
-<<<<<<< HEAD
         require(
             delegationManager.strategyManager() == strategyManagerMock,
             "constructor / initializer incorrect, strategyManager set wrong"
@@ -217,18 +211,6 @@
             delegationManager.paused() == initialPausedStatus,
             "constructor / initializer incorrect, paused status set wrong"
         );
-=======
-        require(delegationManager.strategyManager() == strategyManagerMock,
-            "constructor / initializer incorrect, strategyManager set wrong");
-        require(delegationManager.slasher() == slasherMock,
-            "constructor / initializer incorrect, slasher set wrong");
-        require(delegationManager.pauserRegistry() == eigenLayerPauserReg,
-            "constructor / initializer incorrect, pauserRegistry set wrong");
-        require(delegationManager.owner() == initialOwner,
-            "constructor / initializer incorrect, owner set wrong");
-        require(delegationManager.paused() == initialPausedStatus,
-            "constructor / initializer incorrect, paused status set wrong");
->>>>>>> dad75a42
     }
 
     /// @notice Verifies that the DelegationManager cannot be iniitalized multiple times
@@ -364,13 +346,8 @@
 
         // delegate from the `staker` to the operator
         cheats.startPrank(staker);
-<<<<<<< HEAD
-        IDelegationManager.SignatureWithExpiry memory approverSignatureAndExpiry;
+        ISignatureUtils.SignatureWithExpiry memory approverSignatureAndExpiry;
         delegationManager.delegateTo(_operator, approverSignatureAndExpiry, emptySalt);
-=======
-        ISignatureUtils.SignatureWithExpiry memory approverSignatureAndExpiry;
-        delegationManager.delegateTo(_operator, approverSignatureAndExpiry, emptySalt);        
->>>>>>> dad75a42
 
         cheats.expectRevert(bytes("DelegationManager._delegate: staker is already actively delegated"));
         delegationManager.registerAsOperator(operatorDetails, emptyStringForMetadataURI);
@@ -507,17 +484,11 @@
      * Reverts if the staker is already delegated (to the operator or to anyone else)
      * Reverts if the ‘operator’ is not actually registered as an operator
      */
-<<<<<<< HEAD
     function testDelegateToOperatorWhoAcceptsAllStakers(
         address staker,
-        IDelegationManager.SignatureWithExpiry memory approverSignatureAndExpiry,
+        ISignatureUtils.SignatureWithExpiry memory approverSignatureAndExpiry,
         bytes32 salt
     ) public filterFuzzedAddressInputs(staker) {
-=======
-    function testDelegateToOperatorWhoAcceptsAllStakers(address staker, ISignatureUtils.SignatureWithExpiry memory approverSignatureAndExpiry, bytes32 salt) public 
-        filterFuzzedAddressInputs(staker)
-    {
->>>>>>> dad75a42
         // register *this contract* as an operator
         // filter inputs, since this will fail when the staker is already registered as an operator
         cheats.assume(staker != _operator);
@@ -546,14 +517,10 @@
         emit StakerDelegated(staker, _operator);
         cheats.expectEmit(true, true, true, true, address(delegationManager));
         emit OperatorSharesIncreased(_operator, staker, strategyMock, 1);
-<<<<<<< HEAD
-        delegationManager.delegateTo(_operator, approverSignatureAndExpiry, salt);
-=======
         // don't check any parameters other than event type
         cheats.expectEmit(false, false, false, false, address(stakeRegistryMock));
         emit StakeUpdate(bytes32(0), 0, 0);
-        delegationManager.delegateTo(_operator, approverSignatureAndExpiry, salt);        
->>>>>>> dad75a42
+        delegationManager.delegateTo(_operator, approverSignatureAndExpiry, salt);
         cheats.stopPrank();
 
         require(delegationManager.isDelegated(staker), "staker not delegated correctly");
@@ -570,19 +537,12 @@
     /**
      * @notice Delegates from `staker` to an operator, then verifies that the `staker` cannot delegate to another `operator` (at least without first undelegating)
      */
-<<<<<<< HEAD
     function testCannotDelegateWhileDelegated(
         address staker,
         address operator,
-        IDelegationManager.SignatureWithExpiry memory approverSignatureAndExpiry,
+        ISignatureUtils.SignatureWithExpiry memory approverSignatureAndExpiry,
         bytes32 salt
     ) public filterFuzzedAddressInputs(staker) filterFuzzedAddressInputs(operator) {
-=======
-    function testCannotDelegateWhileDelegated(address staker, address operator, ISignatureUtils.SignatureWithExpiry memory approverSignatureAndExpiry, bytes32 salt) public 
-        filterFuzzedAddressInputs(staker)
-        filterFuzzedAddressInputs(operator)
-    {
->>>>>>> dad75a42
         // filter out input since if the staker tries to delegate again after registering as an operator, we will revert earlier than this test is designed to check
         cheats.assume(staker != operator);
 
@@ -616,13 +576,8 @@
         // try to delegate and check that the call reverts
         cheats.startPrank(staker);
         cheats.expectRevert(bytes("DelegationManager._delegate: operator is not registered in EigenLayer"));
-<<<<<<< HEAD
-        IDelegationManager.SignatureWithExpiry memory approverSignatureAndExpiry;
+        ISignatureUtils.SignatureWithExpiry memory approverSignatureAndExpiry;
         delegationManager.delegateTo(operator, approverSignatureAndExpiry, emptySalt);
-=======
-        ISignatureUtils.SignatureWithExpiry memory approverSignatureAndExpiry;
-        delegationManager.delegateTo(operator, approverSignatureAndExpiry, emptySalt);        
->>>>>>> dad75a42
         cheats.stopPrank();
     }
 
@@ -663,17 +618,13 @@
             "salt somehow spent too early?"
         );
         // calculate the delegationSigner's signature
-<<<<<<< HEAD
-        IDelegationManager.SignatureWithExpiry memory approverSignatureAndExpiry = _getApproverSignature(
+        ISignatureUtils.SignatureWithExpiry memory approverSignatureAndExpiry = _getApproverSignature(
             delegationSignerPrivateKey,
             staker,
             operator,
             salt,
             expiry
         );
-=======
-        ISignatureUtils.SignatureWithExpiry memory approverSignatureAndExpiry = _getApproverSignature(delegationSignerPrivateKey, staker, operator, salt, expiry);
->>>>>>> dad75a42
 
         // delegate from the `staker` to the operator
         cheats.startPrank(staker);
@@ -777,17 +728,13 @@
         testRegisterAsOperator(operator, operatorDetails, emptyStringForMetadataURI);
 
         // calculate the delegationSigner's signature
-<<<<<<< HEAD
-        IDelegationManager.SignatureWithExpiry memory approverSignatureAndExpiry = _getApproverSignature(
+        ISignatureUtils.SignatureWithExpiry memory approverSignatureAndExpiry = _getApproverSignature(
             delegationSignerPrivateKey,
             staker,
             operator,
             salt,
             expiry
         );
-=======
-        ISignatureUtils.SignatureWithExpiry memory approverSignatureAndExpiry = _getApproverSignature(delegationSignerPrivateKey, staker, operator, salt, expiry);
->>>>>>> dad75a42
 
         // delegate from the `staker` to the operator
         cheats.startPrank(staker);
@@ -840,17 +787,13 @@
             "salt somehow spent too early?"
         );
         // calculate the delegationSigner's signature
-<<<<<<< HEAD
-        IDelegationManager.SignatureWithExpiry memory approverSignatureAndExpiry = _getApproverSignature(
+        ISignatureUtils.SignatureWithExpiry memory approverSignatureAndExpiry = _getApproverSignature(
             delegationSignerPrivateKey,
             staker,
             operator,
             salt,
             expiry
         );
-=======
-        ISignatureUtils.SignatureWithExpiry memory approverSignatureAndExpiry = _getApproverSignature(delegationSignerPrivateKey, staker, operator, salt, expiry);
->>>>>>> dad75a42
 
         // delegate from the `staker` to the operator
         cheats.startPrank(staker);
@@ -962,23 +905,18 @@
         // fetch the staker's current nonce
         uint256 currentStakerNonce = delegationManager.stakerNonce(staker);
         // calculate the staker signature
-<<<<<<< HEAD
-        IDelegationManager.SignatureWithExpiry memory stakerSignatureAndExpiry = _getStakerSignature(
+        ISignatureUtils.SignatureWithExpiry memory stakerSignatureAndExpiry = _getStakerSignature(
             stakerPrivateKey,
             operator,
             expiry
         );
-=======
-        ISignatureUtils.SignatureWithExpiry memory stakerSignatureAndExpiry = _getStakerSignature(stakerPrivateKey, operator, expiry);
->>>>>>> dad75a42
 
         // delegate from the `staker` to the operator, via having the `caller` call `DelegationManager.delegateToBySignature`
         cheats.startPrank(caller);
         cheats.expectEmit(true, true, true, true, address(delegationManager));
         emit StakerDelegated(staker, operator);
         // use an empty approver signature input since none is needed / the input is unchecked
-<<<<<<< HEAD
-        IDelegationManager.SignatureWithExpiry memory approverSignatureAndExpiry;
+        ISignatureUtils.SignatureWithExpiry memory approverSignatureAndExpiry;
         delegationManager.delegateToBySignature(
             staker,
             operator,
@@ -986,10 +924,6 @@
             approverSignatureAndExpiry,
             emptySalt
         );
-=======
-        ISignatureUtils.SignatureWithExpiry memory approverSignatureAndExpiry;
-        delegationManager.delegateToBySignature(staker, operator, stakerSignatureAndExpiry, approverSignatureAndExpiry, emptySalt);        
->>>>>>> dad75a42
         cheats.stopPrank();
 
         // check all the delegation status changes
@@ -1045,30 +979,22 @@
             "salt somehow spent too early?"
         );
         // calculate the delegationSigner's signature
-<<<<<<< HEAD
-        IDelegationManager.SignatureWithExpiry memory approverSignatureAndExpiry = _getApproverSignature(
+        ISignatureUtils.SignatureWithExpiry memory approverSignatureAndExpiry = _getApproverSignature(
             delegationSignerPrivateKey,
             staker,
             operator,
             salt,
             expiry
         );
-=======
-        ISignatureUtils.SignatureWithExpiry memory approverSignatureAndExpiry = _getApproverSignature(delegationSignerPrivateKey, staker, operator, salt, expiry);
->>>>>>> dad75a42
 
         // fetch the staker's current nonce
         uint256 currentStakerNonce = delegationManager.stakerNonce(staker);
         // calculate the staker signature
-<<<<<<< HEAD
-        IDelegationManager.SignatureWithExpiry memory stakerSignatureAndExpiry = _getStakerSignature(
+        ISignatureUtils.SignatureWithExpiry memory stakerSignatureAndExpiry = _getStakerSignature(
             stakerPrivateKey,
             operator,
             expiry
         );
-=======
-        ISignatureUtils.SignatureWithExpiry memory stakerSignatureAndExpiry = _getStakerSignature(stakerPrivateKey, operator, expiry);
->>>>>>> dad75a42
 
         // delegate from the `staker` to the operator, via having the `caller` call `DelegationManager.delegateToBySignature`
         cheats.startPrank(caller);
@@ -1151,30 +1077,22 @@
             "salt somehow spent too early?"
         );
         // calculate the delegationSigner's signature
-<<<<<<< HEAD
-        IDelegationManager.SignatureWithExpiry memory approverSignatureAndExpiry = _getApproverSignature(
+        ISignatureUtils.SignatureWithExpiry memory approverSignatureAndExpiry = _getApproverSignature(
             delegationSignerPrivateKey,
             staker,
             _operator,
             salt,
             expiry
         );
-=======
-        ISignatureUtils.SignatureWithExpiry memory approverSignatureAndExpiry = _getApproverSignature(delegationSignerPrivateKey, staker, _operator, salt, expiry);
->>>>>>> dad75a42
 
         // fetch the staker's current nonce
         uint256 currentStakerNonce = delegationManager.stakerNonce(staker);
         // calculate the staker signature
-<<<<<<< HEAD
-        IDelegationManager.SignatureWithExpiry memory stakerSignatureAndExpiry = _getStakerSignature(
+        ISignatureUtils.SignatureWithExpiry memory stakerSignatureAndExpiry = _getStakerSignature(
             stakerPrivateKey,
             _operator,
             expiry
         );
-=======
-        ISignatureUtils.SignatureWithExpiry memory stakerSignatureAndExpiry = _getStakerSignature(stakerPrivateKey, _operator, expiry);
->>>>>>> dad75a42
 
         // delegate from the `staker` to the operator, via having the `caller` call `DelegationManager.delegateToBySignature`
         cheats.startPrank(caller);
@@ -1257,8 +1175,7 @@
         testRegisterAsOperator(operator, operatorDetails, emptyStringForMetadataURI);
 
         // calculate the delegationSigner's signature
-<<<<<<< HEAD
-        IDelegationManager.SignatureWithExpiry memory approverSignatureAndExpiry = _getApproverSignature(
+        ISignatureUtils.SignatureWithExpiry memory approverSignatureAndExpiry = _getApproverSignature(
             delegationSignerPrivateKey,
             staker,
             operator,
@@ -1267,18 +1184,11 @@
         );
 
         // calculate the staker signature
-        IDelegationManager.SignatureWithExpiry memory stakerSignatureAndExpiry = _getStakerSignature(
+        ISignatureUtils.SignatureWithExpiry memory stakerSignatureAndExpiry = _getStakerSignature(
             stakerPrivateKey,
             operator,
             stakerExpiry
         );
-=======
-        ISignatureUtils.SignatureWithExpiry memory approverSignatureAndExpiry =
-            _getApproverSignature(delegationSignerPrivateKey, staker, operator, emptySalt, delegationApproverExpiry);
-
-        // calculate the staker signature
-        ISignatureUtils.SignatureWithExpiry memory stakerSignatureAndExpiry = _getStakerSignature(stakerPrivateKey, operator, stakerExpiry);
->>>>>>> dad75a42
 
         // try delegate from the `staker` to the operator, via having the `caller` call `DelegationManager.delegateToBySignature`, and check for reversion
         cheats.startPrank(caller);
@@ -1320,18 +1230,13 @@
         testRegisterAsOperator(operator, operatorDetails, emptyStringForMetadataURI);
 
         // calculate the delegationSigner's signature
-<<<<<<< HEAD
-        IDelegationManager.SignatureWithExpiry memory approverSignatureAndExpiry = _getApproverSignature(
+        ISignatureUtils.SignatureWithExpiry memory approverSignatureAndExpiry = _getApproverSignature(
             delegationSignerPrivateKey,
             staker,
             operator,
             emptySalt,
             expiry
         );
-=======
-        ISignatureUtils.SignatureWithExpiry memory approverSignatureAndExpiry =
-            _getApproverSignature(delegationSignerPrivateKey, staker, operator, emptySalt, expiry);
->>>>>>> dad75a42
 
         // delegate from the `staker` to the operator
         cheats.startPrank(staker);
@@ -1425,11 +1330,8 @@
             cheats.expectEmit(true, true, true, true, address(delegationManager));
             emit OperatorSharesIncreased(operator, staker, strategy, shares);
             // don't check any parameters other than event type
-<<<<<<< HEAD
-=======
             cheats.expectEmit(false, false, false, false, address(stakeRegistryMock));
-            emit StakeUpdate(bytes32(0), 0, 0);     
->>>>>>> dad75a42
+            emit StakeUpdate(bytes32(0), 0, 0);
         }
 
         cheats.startPrank(address(strategyManagerMock));
@@ -1510,19 +1412,15 @@
             if (delegationManager.isDelegated(staker)) {
                 for (uint256 i = 0; i < strategies.length; ++i) {
                     cheats.expectEmit(true, true, true, true, address(delegationManager));
-<<<<<<< HEAD
                     emit OperatorSharesDecreased(
                         operatorToDecreaseSharesOf,
                         staker,
                         strategies[i],
                         sharesInputArray[i]
                     );
-=======
-                    emit OperatorSharesDecreased(operatorToDecreaseSharesOf, staker, strategies[i], sharesInputArray[i]);
                     // don't check any parameters other than event type
                     cheats.expectEmit(false, false, false, false, address(stakeRegistryMock));
                     emit StakeUpdate(bytes32(0), 0, 0);
->>>>>>> dad75a42
                     delegationManager.decreaseDelegatedShares(staker, strategies[i], sharesInputArray[i]);
                 }
             }
@@ -1575,33 +1473,6 @@
         delegationManager.decreaseDelegatedShares(operator, strategy, shares);
     }
 
-<<<<<<< HEAD
-    // @notice Verifies that it is not possible for a staker to delegate to an operator when the operator is frozen in EigenLayer
-    function testCannotDelegateWhenOperatorIsFrozen(
-        address operator,
-        address staker
-    ) public fuzzedAddress(operator) fuzzedAddress(staker) {
-        cheats.assume(operator != staker);
-
-        cheats.startPrank(operator);
-        IDelegationManager.OperatorDetails memory operatorDetails = IDelegationManager.OperatorDetails({
-            earningsReceiver: operator,
-            delegationApprover: address(0),
-            stakerOptOutWindowBlocks: 0
-        });
-        delegationManager.registerAsOperator(operatorDetails, emptyStringForMetadataURI);
-        cheats.stopPrank();
-
-        slasherMock.setOperatorFrozenStatus(operator, true);
-        cheats.expectRevert(bytes("DelegationManager._delegate: cannot delegate to a frozen operator"));
-        cheats.startPrank(staker);
-        IDelegationManager.SignatureWithExpiry memory signatureWithExpiry;
-        delegationManager.delegateTo(operator, signatureWithExpiry, emptySalt);
-        cheats.stopPrank();
-    }
-
-=======
->>>>>>> dad75a42
     // @notice Verifies that it is not possible for a staker to delegate to an operator when they are already delegated to an operator
     function testCannotDelegateWhenStakerHasExistingDelegation(
         address staker,
@@ -1680,46 +1551,38 @@
         cheats.stopPrank();
     }
 
-    function testQueueWithdrawalFullyWithdraw(uint256 amount) external {
-        address staker = address(this);
-        IDelegationManager.SignatureWithExpiry memory signatureWithExpiry;
-        // deposit and withdraw the same amount
-        testQueueWithdrawal_ToSelf(amount, amount);
-        IStrategy[] memory strategyArray = new IStrategy[](1);
-        IERC20[] memory tokensArray = new IERC20[](1);
-        uint256[] memory shareAmounts = new uint256[](1);
-        {
-            strategyArray[0] = _tempStrategyStorage;
-            shareAmounts[0] = amount;
-            tokensArray[0] = address(420);
-            // tokensArray[0] = mockToken;
+    // special event purely used in the DelegationManager.ock contract, inside of `undelegate` function to verify that the correct call is made
+    event ForceTotalWithdrawalCalled(address staker);
+
+    /**
+     * @notice Verifies that the `undelegate` function properly calls `strategyManager.forceTotalWithdrawal` when necessary
+     * @param callFromOperatorOrApprover -- calls from the operator if 'false' and the 'approver' if true
+     */
+    function testForceUndelegation(
+        address staker,
+        bytes32 salt,
+        bool callFromOperatorOrApprover
+    ) public fuzzedAddress(staker) {
+        address delegationApprover = cheats.addr(delegationSignerPrivateKey);
+        address operator = address(this);
+
+        // filtering since you can't delegate to yourself after registering as an operator
+        cheats.assume(staker != operator);
+
+        // register this contract as an operator and delegate from the staker to it
+        uint256 expiry = type(uint256).max;
+        testDelegateToOperatorWhoRequiresECDSASignature(staker, salt, expiry);
+
+        address caller;
+        if (callFromOperatorOrApprover) {
+            caller = delegationApprover;
+        } else {
+            caller = operator;
         }
 
-        uint256[] memory strategyIndexes = new uint256[](1);
-        strategyIndexes[0] = 0;
-
-        IDelegationManager.Withdrawal memory queuedWithdrawal;
-
-        {
-            uint256 nonce = strategyManager.numWithdrawalsQueued(staker);
-
-            queuedWithdrawal = IDelegationManager.Withdrawal({
-                strategies: strategyArray,
-                shares: shareAmounts,
-                depositor: staker,
-                nonce: nonce,
-                withdrawalStartBlock: uint32(block.number),
-                delegatedAddress: strategyManager.delegation().delegatedTo(staker)
-            });
-        }
-
-<<<<<<< HEAD
-        uint256 sharesBefore = strategyManager.stakerStrategyShares(staker, _tempStrategyStorage);
-        uint256 balanceBefore = mockToken.balanceOf(address(staker));
-=======
         // call the `undelegate` function
         cheats.startPrank(caller);
-        // check that the correct calldata is forwarded by looking for an event emitted by the StrategyManagerMock contract
+        // check that the correct calldata is forwarded by looking for an event emitted by the DelegationManager.ock contract
         if (strategyManagerMock.stakerStrategyListLength(staker) != 0) {
             // don't check any parameters other than event type
             cheats.expectEmit(false, false, false, false, address(stakeRegistryMock));
@@ -1739,277 +1602,6 @@
             shares: shares
         });
         bytes32 withdrawalRoot = delegationManager.calculateWithdrawalRoot(fullWithdrawal);
->>>>>>> dad75a42
-
-        cheats.expectEmit(true, true, true, true, address(strategyManager));
-        emit WithdrawalCompleted(
-            queuedWithdrawal.depositor,
-            queuedWithdrawal.withdrawerAndNonce.nonce,
-            queuedWithdrawal.withdrawerAndNonce.withdrawer,
-            strategyManager.calculateWithdrawalRoot(queuedWithdrawal)
-        );
-        strategyManager.completeQueuedWithdrawal(
-            queuedWithdrawal,
-            tokensArray,
-            /*middlewareTimesIndex*/ 0,
-            /*receiveAsTokens*/ true
-        );
-
-        uint256 sharesAfter = strategyManager.stakerStrategyShares(staker, _tempStrategyStorage);
-        uint256 balanceAfter = mockToken.balanceOf(address(staker));
-
-        require(sharesAfter == sharesBefore, "sharesAfter != sharesBefore");
-        require(balanceAfter == balanceBefore + amount, "balanceAfter != balanceBefore + withdrawalAmount");
-        require(
-            !_isDepositedStrategy(staker, strategyArray[0]),
-            "Strategy still part of staker's deposited strategies"
-        );
-        require(sharesAfter == 0, "staker shares is not 0");
-    }
-
-    function testQueueWithdrawalRevertsWhenStakerFrozen(uint256 depositAmount, uint256 withdrawalAmount) public {
-        cheats.assume(withdrawalAmount != 0 && withdrawalAmount <= depositAmount);
-        address staker = address(this);
-        IStrategy strategy = strategyMock;
-        IERC20 token = mockToken;
-
-        testDepositIntoStrategySuccessfully(staker, depositAmount);
-
-        (
-            IDelegationManager.Withdrawal memory queuedWithdrawal /*IERC20[] memory tokensArray*/,
-            ,
-            bytes32 withdrawalRoot
-        ) = _setUpQueuedWithdrawalStructSingleStrat(staker, /*withdrawer*/ staker, token, strategy, withdrawalAmount);
-
-        uint256 sharesBefore = strategyManager.stakerStrategyShares(staker, strategy);
-        uint256 nonceBefore = delegationManager.cumulativeWithdrawalsQueued(staker);
-
-        require(!strategyManager.withdrawalRootPending(withdrawalRoot), "withdrawalRootPendingBefore is true!");
-
-        // freeze the staker
-        slasherMock.freezeOperator(staker);
-
-        uint256[] memory strategyIndexes = new uint256[](1);
-        strategyIndexes[0] = 0;
-        cheats.expectRevert(
-            bytes("DelegationManager.onlyNotFrozen: staker has been frozen and may be subject to slashing")
-        );
-        strategyManager.queueWithdrawal(
-            strategyIndexes,
-            queuedWithdrawal.strategies,
-            queuedWithdrawal.shares,
-            /*withdrawer*/ staker
-        );
-
-        uint256 sharesAfter = strategyManager.stakerStrategyShares(address(this), strategy);
-        uint256 nonceAfter = delegationManager.cumulativeWithdrawalsQueued(address(this));
-
-        require(!strategyManager.withdrawalRootPending(withdrawalRoot), "withdrawalRootPendingAfter is true!");
-        require(sharesAfter == sharesBefore, "sharesAfter != sharesBefore");
-        require(nonceAfter == nonceBefore, "nonceAfter != nonceBefore");
-    }
-
-    function testCompleteQueuedWithdrawal_ReceiveAsTokensMarkedTrue(
-        uint256 depositAmount,
-        uint256 withdrawalAmount
-    ) external {
-        cheats.assume(withdrawalAmount != 0 && withdrawalAmount <= depositAmount);
-        address staker = address(this);
-        _tempStrategyStorage = strategyMock;
-
-        testQueueWithdrawal_ToSelf(depositAmount, withdrawalAmount);
-
-        IStrategy[] memory strategyArray = new IStrategy[](1);
-        IERC20[] memory tokensArray = new IERC20[](1);
-        uint256[] memory shareAmounts = new uint256[](1);
-        {
-            strategyArray[0] = _tempStrategyStorage;
-            shareAmounts[0] = withdrawalAmount;
-            tokensArray[0] = mockToken;
-        }
-
-        uint256[] memory strategyIndexes = new uint256[](1);
-        strategyIndexes[0] = 0;
-
-        IDelegationManager.Withdrawal memory queuedWithdrawal;
-
-        {
-            uint256 nonce = delegationManager.cumulativeWithdrawalsQueued(staker);
-
-            queuedWithdrawal = IDelegationManager.Withdrawal({
-                strategies: strategyArray,
-                shares: shareAmounts,
-                staker: staker,
-                withdrawer: staker,
-                nonce: (nonce - 1),
-                startBlock: uint32(block.number),
-                delegatedTo: strategyManager.delegation().delegatedTo(staker)
-            });
-        }
-
-        uint256 sharesBefore = strategyManager.stakerStrategyShares(staker, _tempStrategyStorage);
-        uint256 balanceBefore = mockToken.balanceOf(address(staker));
-
-        cheats.expectEmit(true, true, true, true, address(strategyManager));
-        emit WithdrawalCompleted(
-            queuedWithdrawal.depositor,
-            queuedWithdrawal.withdrawerAndNonce.nonce,
-            queuedWithdrawal.withdrawerAndNonce.withdrawer,
-            strategyManager.calculateWithdrawalRoot(queuedWithdrawal)
-        );
-        strategyManager.completeQueuedWithdrawal(
-            queuedWithdrawal,
-            tokensArray,
-            /*middlewareTimesIndex*/ 0,
-            /*receiveAsTokens*/ true
-        );
-
-        uint256 sharesAfter = strategyManager.stakerStrategyShares(staker, _tempStrategyStorage);
-        uint256 balanceAfter = mockToken.balanceOf(address(staker));
-
-        require(sharesAfter == sharesBefore, "sharesAfter != sharesBefore");
-        require(balanceAfter == balanceBefore + withdrawalAmount, "balanceAfter != balanceBefore + withdrawalAmount");
-        if (depositAmount == withdrawalAmount) {
-            // Since receiving tokens instead of shares, if withdrawal amount is entire deposit, then strategy will be removed
-            // with sharesAfter being 0
-            require(
-                !_isDepositedStrategy(staker, _tempStrategyStorage),
-                "Strategy still part of staker's deposited strategies"
-            );
-            require(sharesAfter == 0, "staker shares is not 0");
-        }
-    }
-
-    function testCompleteQueuedWithdrawalWithNonzeroWithdrawalDelayBlocks(
-        uint256 depositAmount,
-        uint256 withdrawalAmount,
-        uint16 valueToSet
-    ) external {
-        // filter fuzzed inputs to allowed *and nonzero* amounts
-        cheats.assume(valueToSet <= strategyManager.MAX_WITHDRAWAL_DELAY_BLOCKS() && valueToSet != 0);
-        cheats.assume(depositAmount != 0 && withdrawalAmount != 0);
-        cheats.assume(depositAmount >= withdrawalAmount);
-        address staker = address(this);
-
-        (
-            IDelegationManager.Withdrawal memory queuedWithdrawal,
-            IERC20[] memory tokensArray /*bytes32 withdrawalRoot*/,
-
-        ) = testQueueWithdrawal_ToSelf(depositAmount, withdrawalAmount);
-
-        cheats.expectRevert(
-            bytes("DelegationManager.completeQueuedWithdrawal: withdrawalDelayBlocks period has not yet passed")
-        );
-        delegationManager.completeQueuedWithdrawal(
-            queuedWithdrawal,
-            tokensArray,
-            middlewareTimesIndex,
-            receiveAsTokens
-        );
-
-        // set the `withdrawalDelayBlocks` variable
-        cheats.startPrank(strategyManager.owner());
-        uint256 previousValue = strategyManager.withdrawalDelayBlocks();
-        cheats.expectEmit(true, true, true, true, address(strategyManager));
-        emit WithdrawalDelayBlocksSet(previousValue, valueToSet);
-        strategyManager.setWithdrawalDelayBlocks(valueToSet);
-        cheats.stopPrank();
-        require(
-            strategyManager.withdrawalDelayBlocks() == valueToSet,
-            "strategyManager.withdrawalDelayBlocks() != valueToSet"
-        );
-
-        cheats.expectRevert(
-            bytes("DelegationManager.completeQueuedWithdrawal: withdrawalDelayBlocks period has not yet passed")
-        );
-        delegationManager.completeQueuedWithdrawal(
-            queuedWithdrawal,
-            tokensArray,
-            middlewareTimesIndex,
-            receiveAsTokens
-        );
-
-        uint256 sharesBefore = strategyManager.stakerStrategyShares(address(this), strategyMock);
-        uint256 balanceBefore = mockToken.balanceOf(address(staker));
-
-        // roll block number forward to one block before the withdrawal should be completeable and attempt again
-        uint256 originalBlockNumber = block.number;
-        cheats.roll(originalBlockNumber + valueToSet - 1);
-        cheats.expectRevert(
-            bytes("DelegationManager.completeQueuedWithdrawal: withdrawalDelayBlocks period has not yet passed")
-        );
-        delegationManager.completeQueuedWithdrawal(
-            queuedWithdrawal,
-            tokensArray,
-            middlewareTimesIndex,
-            receiveAsTokens
-        );
-
-        // roll block number forward to the block at which the withdrawal should be completeable, and complete it
-        cheats.roll(originalBlockNumber + valueToSet);
-        delegationManager.completeQueuedWithdrawal(
-            queuedWithdrawal,
-            tokensArray,
-            middlewareTimesIndex,
-            receiveAsTokens
-        );
-
-        uint256 sharesAfter = strategyManager.stakerStrategyShares(address(this), strategyMock);
-        uint256 balanceAfter = mockToken.balanceOf(address(staker));
-
-        require(sharesAfter == sharesBefore + withdrawalAmount, "sharesAfter != sharesBefore + withdrawalAmount");
-        require(balanceAfter == balanceBefore, "balanceAfter != balanceBefore");
-    }
-
-    // special event purely used in the DelegationManager.ock contract, inside of `undelegate` function to verify that the correct call is made
-    event ForceTotalWithdrawalCalled(address staker);
-
-    /**
-     * @notice Verifies that the `undelegate` function properly calls `strategyManager.forceTotalWithdrawal` when necessary
-     * @param callFromOperatorOrApprover -- calls from the operator if 'false' and the 'approver' if true
-     */
-    function testForceUndelegation(
-        address staker,
-        bytes32 salt,
-        bool callFromOperatorOrApprover
-    ) public fuzzedAddress(staker) {
-        address delegationApprover = cheats.addr(delegationSignerPrivateKey);
-        address operator = address(this);
-
-        // filtering since you can't delegate to yourself after registering as an operator
-        cheats.assume(staker != operator);
-
-        // register this contract as an operator and delegate from the staker to it
-        uint256 expiry = type(uint256).max;
-        testDelegateToOperatorWhoRequiresECDSASignature(staker, salt, expiry);
-
-        address caller;
-        if (callFromOperatorOrApprover) {
-            caller = delegationApprover;
-        } else {
-            caller = operator;
-        }
-
-        // call the `undelegate` function
-        cheats.startPrank(caller);
-        // check that the correct calldata is forwarded by looking for an event emitted by the DelegationManager.ock contract
-        if (strategyManagerMock.stakerStrategyListLength(staker) != 0) {
-            // don't check any parameters other than event type
-            cheats.expectEmit(true, true, true, true, address(strategyManagerMock));
-            emit ForceTotalWithdrawalCalled(staker);
-        }
-        // withdrawal root
-        (IStrategy[] memory strategies, uint256[] memory shares) = delegationManager.getDelegatableShares(staker);
-        IDelegationManager.Withdrawal memory fullWithdrawal = IDelegationManager.Withdrawal({
-            staker: staker,
-            delegatedTo: operator,
-            withdrawer: staker,
-            nonce: delegationManager.cumulativeWithdrawalsQueued(staker),
-            startBlock: uint32(block.number),
-            strategies: strategies,
-            shares: shares
-        });
-        bytes32 withdrawalRoot = delegationManager.calculateWithdrawalRoot(fullWithdrawal);
 
         bytes32 returnValue = delegationManager.undelegate(staker);
 
@@ -2107,18 +1699,13 @@
         testDelegateToOperatorWhoRequiresECDSASignature(staker_one, salt, expiry);
 
         // calculate the delegationSigner's signature
-<<<<<<< HEAD
-        IDelegationManager.SignatureWithExpiry memory approverSignatureAndExpiry = _getApproverSignature(
+        ISignatureUtils.SignatureWithExpiry memory approverSignatureAndExpiry = _getApproverSignature(
             delegationSignerPrivateKey,
             staker_two,
             operator,
             salt,
             expiry
         );
-=======
-        ISignatureUtils.SignatureWithExpiry memory approverSignatureAndExpiry =
-            _getApproverSignature(delegationSignerPrivateKey, staker_two, operator, salt, expiry);
->>>>>>> dad75a42
 
         // try to delegate to the operator from `staker_two`, and verify that the call reverts for the proper reason (trying to reuse a salt)
         cheats.startPrank(staker_two);
@@ -2409,43 +1996,6 @@
         delegationManager.completeQueuedWithdrawal(withdrawal, tokensArray, middlewareTimesIndex, receiveAsTokens);
     }
 
-<<<<<<< HEAD
-    function testCompleteQueuedWithdrawalRevertsWhenCanWithdrawReturnsFalse(
-        uint256 depositAmount,
-        uint256 withdrawalAmount
-    ) external {
-        cheats.assume(withdrawalAmount != 0 && withdrawalAmount <= depositAmount);
-        _tempStakerStorage = address(this);
-
-        (IDelegationManager.Withdrawal memory withdrawal, IERC20[] memory tokensArray, ) = testQueueWithdrawal_ToSelf(
-            depositAmount,
-            withdrawalAmount
-        );
-
-        IStrategy strategy = withdrawal.strategies[0];
-        IERC20 token = tokensArray[0];
-
-        uint256 sharesBefore = strategyManager.stakerStrategyShares(address(this), strategy);
-        uint256 balanceBefore = token.balanceOf(address(_tempStakerStorage));
-
-        uint256 middlewareTimesIndex = 0;
-        bool receiveAsTokens = false;
-
-        // prepare mock
-        slasherMock.setCanWithdrawResponse(false);
-
-        cheats.expectRevert(bytes("DelegationManager.completeQueuedAction: pending action is still slashable"));
-        delegationManager.completeQueuedWithdrawal(withdrawal, tokensArray, middlewareTimesIndex, receiveAsTokens);
-
-        uint256 sharesAfter = strategyManager.stakerStrategyShares(address(this), strategy);
-        uint256 balanceAfter = token.balanceOf(address(_tempStakerStorage));
-
-        require(sharesAfter == sharesBefore, "sharesAfter != sharesBefore");
-        require(balanceAfter == balanceBefore, "balanceAfter != balanceBefore");
-    }
-
-=======
->>>>>>> dad75a42
     function testCompleteQueuedWithdrawalRevertsWhenNotCallingFromWithdrawerAddress(
         uint256 depositAmount,
         uint256 withdrawalAmount
@@ -3137,19 +2687,13 @@
      * @notice internal function for calculating a signature from the delegationSigner corresponding to `_delegationSignerPrivateKey`, approving
      * the `staker` to delegate to `operator`, with the specified `salt`, and expiring at `expiry`.
      */
-<<<<<<< HEAD
     function _getApproverSignature(
         uint256 _delegationSignerPrivateKey,
         address staker,
         address operator,
         bytes32 salt,
         uint256 expiry
-    ) internal view returns (IDelegationManager.SignatureWithExpiry memory approverSignatureAndExpiry) {
-=======
-    function _getApproverSignature(uint256 _delegationSignerPrivateKey, address staker, address operator, bytes32 salt, uint256 expiry)
-        internal view returns (ISignatureUtils.SignatureWithExpiry memory approverSignatureAndExpiry)
-    {
->>>>>>> dad75a42
+    ) internal view returns (ISignatureUtils.SignatureWithExpiry memory approverSignatureAndExpiry) {
         approverSignatureAndExpiry.expiry = expiry;
         {
             bytes32 digestHash = delegationManager.calculateDelegationApprovalDigestHash(
@@ -3169,17 +2713,11 @@
      * @notice internal function for calculating a signature from the staker corresponding to `_stakerPrivateKey`, delegating them to
      * the `operator`, and expiring at `expiry`.
      */
-<<<<<<< HEAD
     function _getStakerSignature(
         uint256 _stakerPrivateKey,
         address operator,
         uint256 expiry
-    ) internal view returns (IDelegationManager.SignatureWithExpiry memory stakerSignatureAndExpiry) {
-=======
-    function _getStakerSignature(uint256 _stakerPrivateKey, address operator, uint256 expiry)
-        internal view returns (ISignatureUtils.SignatureWithExpiry memory stakerSignatureAndExpiry)
-    {
->>>>>>> dad75a42
+    ) internal view returns (ISignatureUtils.SignatureWithExpiry memory stakerSignatureAndExpiry) {
         address staker = cheats.addr(stakerPrivateKey);
         stakerSignatureAndExpiry.expiry = expiry;
         {
