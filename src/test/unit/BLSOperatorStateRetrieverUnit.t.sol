// SPDX-License-Identifier: BUSL-1.1
pragma solidity =0.8.12;

import "../utils/MockAVSDeployer.sol";

contract BLSOperatorStateRetrieverUnitTests is MockAVSDeployer {
    using BN254 for BN254.G1Point;

    function setUp() virtual public {
        _deployMockEigenLayerAndAVS();
    }

    function testGetOperatorState_Valid(uint256 pseudoRandomNumber) public {
        // register random operators and get the expected indices within the quorums and the metadata for the operators
        (
            OperatorMetadata[] memory operatorMetadatas,
            uint256[][] memory expectedOperatorOverallIndices
        ) = _registerRandomOperators(pseudoRandomNumber);

        for (uint i = 0; i < operatorMetadatas.length; i++) {
            uint32 blockNumber = uint32(registrationBlockNumber + blocksBetweenRegistrations * i);

            // retrieve the ordered list of operators for each quorum along with their id and stake
            (uint256 quorumBitmap, BLSOperatorStateRetriever.Operator[][] memory operators) = 
                operatorStateRetriever.getOperatorState(registryCoordinator, operatorMetadatas[i].operatorId, blockNumber);

            assertEq(operatorMetadatas[i].quorumBitmap, quorumBitmap);
            bytes memory quorumNumbers = BitmapUtils.bitmapToBytesArray(quorumBitmap);
            
            // assert that the operators returned are the expected ones
            _assertExpectedOperators(
                quorumNumbers,
                operators,
                expectedOperatorOverallIndices,
                operatorMetadatas
            );
        }

        // choose a random operator to deregister
        uint256 operatorIndexToDeregister = pseudoRandomNumber % maxOperatorsToRegister;
        bytes memory quorumNumbersToDeregister = BitmapUtils.bitmapToBytesArray(operatorMetadatas[operatorIndexToDeregister].quorumBitmap);
        // get the operatorIds of the last operators in each quorum to swap with the operator to deregister
        bytes32[] memory operatorIdsToSwap = new bytes32[](quorumNumbersToDeregister.length);
        for (uint i = 0; i < quorumNumbersToDeregister.length; i++) {
            uint8 quorumNumber = uint8(quorumNumbersToDeregister[i]);
            operatorIdsToSwap[i] = operatorMetadatas[expectedOperatorOverallIndices[quorumNumber][expectedOperatorOverallIndices[quorumNumber].length - 1]].operatorId;
        }

        uint32 deregistrationBlockNumber = registrationBlockNumber + blocksBetweenRegistrations * (uint32(operatorMetadatas.length) + 1);
        cheats.roll(deregistrationBlockNumber);

        cheats.prank(_incrementAddress(defaultOperator, operatorIndexToDeregister));
        registryCoordinator.deregisterOperatorWithCoordinator(quorumNumbersToDeregister, operatorMetadatas[operatorIndexToDeregister].pubkey, operatorIdsToSwap);

        // modify expectedOperatorOverallIndices by moving th operatorIdsToSwap to the index where the operatorIndexToDeregister was
        for (uint i = 0; i < quorumNumbersToDeregister.length; i++) {
            uint8 quorumNumber = uint8(quorumNumbersToDeregister[i]);
            // loop through indices till we find operatorIndexToDeregister, then move that last operator into that index
            for (uint j = 0; j < expectedOperatorOverallIndices[quorumNumber].length; j++) {
                if (expectedOperatorOverallIndices[quorumNumber][j] == operatorIndexToDeregister) {
                    expectedOperatorOverallIndices[quorumNumber][j] = expectedOperatorOverallIndices[quorumNumber][expectedOperatorOverallIndices[quorumNumber].length - 1];
                    break;
                }
            }
        }

        // make sure the state retriever returns the expected state after deregistration
        bytes memory allQuorumNumbers = new bytes(maxQuorumsToRegisterFor);
        for (uint8 i = 0; i < allQuorumNumbers.length; i++) {
            allQuorumNumbers[i] = bytes1(i);
        }
        
        _assertExpectedOperators(
            allQuorumNumbers,
            operatorStateRetriever.getOperatorState(registryCoordinator, allQuorumNumbers, deregistrationBlockNumber),
            expectedOperatorOverallIndices,
            operatorMetadatas
        );
    }

    function testCheckSignaturesIndices_NoNonSigners_Valid(uint256 pseudoRandomNumber) public {
        (
            OperatorMetadata[] memory operatorMetadatas,
            uint256[][] memory expectedOperatorOverallIndices
        ) = _registerRandomOperators(pseudoRandomNumber);

        uint32 cumulativeBlockNumber = registrationBlockNumber + blocksBetweenRegistrations * uint32(operatorMetadatas.length);

        // get the quorum bitmap for which there is at least 1 operator
        uint256 allInclusiveQuorumBitmap = 0;
        for (uint8 i = 0; i < operatorMetadatas.length; i++) {
            allInclusiveQuorumBitmap |= operatorMetadatas[i].quorumBitmap;
        }

        bytes memory allInclusiveQuorumNumbers = BitmapUtils.bitmapToBytesArray(allInclusiveQuorumBitmap);

        bytes32[] memory nonSignerOperatorIds = new bytes32[](0);

        BLSOperatorStateRetriever.CheckSignaturesIndices memory checkSignaturesIndices =
            operatorStateRetriever.getCheckSignaturesIndices(
                registryCoordinator,
                cumulativeBlockNumber, 
                allInclusiveQuorumNumbers, 
                nonSignerOperatorIds
            );

<<<<<<< HEAD
        assertEq(checkSignaturesIndices.nonSignerQuorumBitmapIndices.length, 0);
        assertEq(checkSignaturesIndices.quorumApkIndices.length, allInclusiveQuorumNumbers.length);
        assertEq(checkSignaturesIndices.totalStakeIndices.length, allInclusiveQuorumNumbers.length);
        assertEq(checkSignaturesIndices.nonSignerStakeIndices.length, allInclusiveQuorumNumbers.length);
=======
        assertEq(checkSignaturesIndices.nonSignerQuorumBitmapIndices.length, 0, "nonSignerQuorumBitmapIndices should be empty if no nonsigners");
        assertEq(checkSignaturesIndices.quorumApkIndices.length, allInclusiveQuorumNumbers.length, "quorumApkIndices should be the number of quorums queried for");
        assertEq(checkSignaturesIndices.totalStakeIndices.length, allInclusiveQuorumNumbers.length, "totalStakeIndices should be the number of quorums queried for");
        assertEq(checkSignaturesIndices.nonSignerStakeIndices.length, allInclusiveQuorumNumbers.length, "nonSignerStakeIndices should be the number of quorums queried for");
>>>>>>> 64ace4eb

        // assert the indices are the number of registered operators for the quorum minus 1
        for (uint8 i = 0; i < allInclusiveQuorumNumbers.length; i++) {
            uint8 quorumNumber = uint8(allInclusiveQuorumNumbers[i]);
            assertEq(checkSignaturesIndices.quorumApkIndices[i], expectedOperatorOverallIndices[quorumNumber].length - 1, "quorumApkIndex should be the number of registered operators for the quorum minus 1");
            assertEq(checkSignaturesIndices.totalStakeIndices[i], expectedOperatorOverallIndices[quorumNumber].length - 1, "totalStakeIndex should be the number of registered operators for the quorum minus 1");
        }
    }

    function testCheckSignaturesIndices_FewNonSigners_Valid(uint256 pseudoRandomNumber) public {
        (
            OperatorMetadata[] memory operatorMetadatas,
            uint256[][] memory expectedOperatorOverallIndices
        ) = _registerRandomOperators(pseudoRandomNumber);

        uint32 cumulativeBlockNumber = registrationBlockNumber + blocksBetweenRegistrations * uint32(operatorMetadatas.length);

        // get the quorum bitmap for which there is at least 1 operator
        uint256 allInclusiveQuorumBitmap = 0;
        for (uint8 i = 0; i < operatorMetadatas.length; i++) {
            allInclusiveQuorumBitmap |= operatorMetadatas[i].quorumBitmap;
        }

        bytes memory allInclusiveQuorumNumbers = BitmapUtils.bitmapToBytesArray(allInclusiveQuorumBitmap);

        bytes32[] memory nonSignerOperatorIds = new bytes32[](pseudoRandomNumber % (operatorMetadatas.length - 1) + 1);
        uint256 randomIndex = uint256(keccak256(abi.encodePacked("nonSignerOperatorIds", pseudoRandomNumber))) % operatorMetadatas.length;
        for (uint i = 0; i < nonSignerOperatorIds.length; i++) {
            nonSignerOperatorIds[i] = operatorMetadatas[(randomIndex + i) % operatorMetadatas.length].operatorId;
        }

        BLSOperatorStateRetriever.CheckSignaturesIndices memory checkSignaturesIndices =
            operatorStateRetriever.getCheckSignaturesIndices(
                registryCoordinator,
                cumulativeBlockNumber, 
                allInclusiveQuorumNumbers, 
                nonSignerOperatorIds
            );

<<<<<<< HEAD
        assertEq(checkSignaturesIndices.nonSignerQuorumBitmapIndices.length, nonSignerOperatorIds.length);
        assertEq(checkSignaturesIndices.quorumApkIndices.length, allInclusiveQuorumNumbers.length);
        assertEq(checkSignaturesIndices.totalStakeIndices.length, allInclusiveQuorumNumbers.length);
        assertEq(checkSignaturesIndices.nonSignerStakeIndices.length, allInclusiveQuorumNumbers.length);
=======
        assertEq(checkSignaturesIndices.nonSignerQuorumBitmapIndices.length, nonSignerOperatorIds.length, "nonSignerQuorumBitmapIndices should be the number of nonsigners");
        assertEq(checkSignaturesIndices.quorumApkIndices.length, allInclusiveQuorumNumbers.length, "quorumApkIndices should be the number of quorums queried for");
        assertEq(checkSignaturesIndices.totalStakeIndices.length, allInclusiveQuorumNumbers.length, "totalStakeIndices should be the number of quorums queried for");
        assertEq(checkSignaturesIndices.nonSignerStakeIndices.length, allInclusiveQuorumNumbers.length, "nonSignerStakeIndices should be the number of quorums queried for");
>>>>>>> 64ace4eb

        // assert the indices are the number of registered operators for the quorum minus 1
        for (uint8 i = 0; i < allInclusiveQuorumNumbers.length; i++) {
            uint8 quorumNumber = uint8(allInclusiveQuorumNumbers[i]);
            assertEq(checkSignaturesIndices.quorumApkIndices[i], expectedOperatorOverallIndices[quorumNumber].length - 1, "quorumApkIndex should be the number of registered operators for the quorum minus 1");
            assertEq(checkSignaturesIndices.totalStakeIndices[i], expectedOperatorOverallIndices[quorumNumber].length - 1, "totalStakeIndex should be the number of registered operators for the quorum minus 1");
        }

        // assert the quorum bitmap and stake indices are zero because there have been no kicks or stake updates
        for (uint i = 0; i < nonSignerOperatorIds.length; i++) {
<<<<<<< HEAD
            assertEq(checkSignaturesIndices.nonSignerQuorumBitmapIndices[i], 0);
        }
        for (uint i = 0; i < checkSignaturesIndices.nonSignerStakeIndices.length; i++) {
            for (uint j = 0; j < checkSignaturesIndices.nonSignerStakeIndices[i].length; j++) {
                assertEq(checkSignaturesIndices.nonSignerStakeIndices[i][j], 0);
=======
            assertEq(checkSignaturesIndices.nonSignerQuorumBitmapIndices[i], 0, "nonSignerQuorumBitmapIndices should be zero because there have been no kicks");
        }
        for (uint i = 0; i < checkSignaturesIndices.nonSignerStakeIndices.length; i++) {
            for (uint j = 0; j < checkSignaturesIndices.nonSignerStakeIndices[i].length; j++) {
                assertEq(checkSignaturesIndices.nonSignerStakeIndices[i][j], 0, "nonSignerStakeIndices should be zero because there have been no stake updates past the first one");
>>>>>>> 64ace4eb
            }
        }
    }

    function _assertExpectedOperators(
        bytes memory quorumNumbers,
        BLSOperatorStateRetriever.Operator[][] memory operators,
        uint256[][] memory expectedOperatorOverallIndices,
        OperatorMetadata[] memory operatorMetadatas
    ) internal {
        // for each quorum
        for (uint j = 0; j < quorumNumbers.length; j++) {
            // make sure the each operator id and stake is correct
            for (uint k = 0; k < operators[j].length; k++) {
                uint8 quorumNumber = uint8(quorumNumbers[j]);
                assertEq(operators[j][k].operatorId, operatorMetadatas[expectedOperatorOverallIndices[quorumNumber][k]].operatorId);
                assertEq(operators[j][k].stake, operatorMetadatas[expectedOperatorOverallIndices[quorumNumber][k]].stakes[quorumNumber]);
            }
        }
    }
}<|MERGE_RESOLUTION|>--- conflicted
+++ resolved
@@ -104,17 +104,10 @@
                 nonSignerOperatorIds
             );
 
-<<<<<<< HEAD
-        assertEq(checkSignaturesIndices.nonSignerQuorumBitmapIndices.length, 0);
-        assertEq(checkSignaturesIndices.quorumApkIndices.length, allInclusiveQuorumNumbers.length);
-        assertEq(checkSignaturesIndices.totalStakeIndices.length, allInclusiveQuorumNumbers.length);
-        assertEq(checkSignaturesIndices.nonSignerStakeIndices.length, allInclusiveQuorumNumbers.length);
-=======
         assertEq(checkSignaturesIndices.nonSignerQuorumBitmapIndices.length, 0, "nonSignerQuorumBitmapIndices should be empty if no nonsigners");
         assertEq(checkSignaturesIndices.quorumApkIndices.length, allInclusiveQuorumNumbers.length, "quorumApkIndices should be the number of quorums queried for");
         assertEq(checkSignaturesIndices.totalStakeIndices.length, allInclusiveQuorumNumbers.length, "totalStakeIndices should be the number of quorums queried for");
         assertEq(checkSignaturesIndices.nonSignerStakeIndices.length, allInclusiveQuorumNumbers.length, "nonSignerStakeIndices should be the number of quorums queried for");
->>>>>>> 64ace4eb
 
         // assert the indices are the number of registered operators for the quorum minus 1
         for (uint8 i = 0; i < allInclusiveQuorumNumbers.length; i++) {
@@ -154,17 +147,10 @@
                 nonSignerOperatorIds
             );
 
-<<<<<<< HEAD
-        assertEq(checkSignaturesIndices.nonSignerQuorumBitmapIndices.length, nonSignerOperatorIds.length);
-        assertEq(checkSignaturesIndices.quorumApkIndices.length, allInclusiveQuorumNumbers.length);
-        assertEq(checkSignaturesIndices.totalStakeIndices.length, allInclusiveQuorumNumbers.length);
-        assertEq(checkSignaturesIndices.nonSignerStakeIndices.length, allInclusiveQuorumNumbers.length);
-=======
         assertEq(checkSignaturesIndices.nonSignerQuorumBitmapIndices.length, nonSignerOperatorIds.length, "nonSignerQuorumBitmapIndices should be the number of nonsigners");
         assertEq(checkSignaturesIndices.quorumApkIndices.length, allInclusiveQuorumNumbers.length, "quorumApkIndices should be the number of quorums queried for");
         assertEq(checkSignaturesIndices.totalStakeIndices.length, allInclusiveQuorumNumbers.length, "totalStakeIndices should be the number of quorums queried for");
         assertEq(checkSignaturesIndices.nonSignerStakeIndices.length, allInclusiveQuorumNumbers.length, "nonSignerStakeIndices should be the number of quorums queried for");
->>>>>>> 64ace4eb
 
         // assert the indices are the number of registered operators for the quorum minus 1
         for (uint8 i = 0; i < allInclusiveQuorumNumbers.length; i++) {
@@ -175,19 +161,11 @@
 
         // assert the quorum bitmap and stake indices are zero because there have been no kicks or stake updates
         for (uint i = 0; i < nonSignerOperatorIds.length; i++) {
-<<<<<<< HEAD
-            assertEq(checkSignaturesIndices.nonSignerQuorumBitmapIndices[i], 0);
-        }
-        for (uint i = 0; i < checkSignaturesIndices.nonSignerStakeIndices.length; i++) {
-            for (uint j = 0; j < checkSignaturesIndices.nonSignerStakeIndices[i].length; j++) {
-                assertEq(checkSignaturesIndices.nonSignerStakeIndices[i][j], 0);
-=======
             assertEq(checkSignaturesIndices.nonSignerQuorumBitmapIndices[i], 0, "nonSignerQuorumBitmapIndices should be zero because there have been no kicks");
         }
         for (uint i = 0; i < checkSignaturesIndices.nonSignerStakeIndices.length; i++) {
             for (uint j = 0; j < checkSignaturesIndices.nonSignerStakeIndices[i].length; j++) {
                 assertEq(checkSignaturesIndices.nonSignerStakeIndices[i][j], 0, "nonSignerStakeIndices should be zero because there have been no stake updates past the first one");
->>>>>>> 64ace4eb
             }
         }
     }
