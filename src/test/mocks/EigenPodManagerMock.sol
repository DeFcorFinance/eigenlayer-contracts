--- conflicted
+++ resolved
@@ -74,7 +74,6 @@
 
     function removeShares(address podOwner, uint256 shares) external {}
 
-<<<<<<< HEAD
     function functionGateway() external view returns (IFunctionGateway) {}
 
     function requestProofViaFunctionGateway(
@@ -86,9 +85,8 @@
         uint256 nonce,
         bytes4 callbackSelector
     ) external payable {}
-=======
+    
     function numPods() external view returns (uint256) {}
 
     function maxPods() external view returns (uint256) {}
->>>>>>> 996ff72c
 }