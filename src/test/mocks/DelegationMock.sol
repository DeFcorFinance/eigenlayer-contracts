// SPDX-License-Identifier: BUSL-1.1
pragma solidity =0.8.12;

import "forge-std/Test.sol";
import "../../contracts/interfaces/IDelegationManager.sol";


contract DelegationMock is IDelegationManager, Test {
    mapping(address => bool) public isOperator;
    mapping(address => mapping(IStrategy => uint256)) public operatorShares;

    function setIsOperator(address operator, bool _isOperatorReturnValue) external {
        isOperator[operator] = _isOperatorReturnValue;
    }

<<<<<<< HEAD
    /// @notice returns the total number of shares in `strategy` that are delegated to `operator`.
    function setOperatorShares(address operator, IStrategy strategy, uint256 shares) external {
        operatorShares[operator][strategy] = shares;
    }

    mapping (address => address) public delegatedTo;
=======
    mapping(address => address) public delegatedTo;
>>>>>>> 172b79de

    function registerAsOperator(OperatorDetails calldata /*registeringOperatorDetails*/, string calldata /*metadataURI*/) external pure {}
    
    function updateOperatorMetadataURI(string calldata /*metadataURI*/) external pure {}

    function delegateTo(address operator, SignatureWithExpiry memory /*approverSignatureAndExpiry*/) external {
        delegatedTo[msg.sender] = operator;
    }

<<<<<<< HEAD
    function delegateToBySignature(address /*staker*/, address /*operator*/, uint256 /*expiry*/, bytes memory /*signature*/) external {}
=======
    function modifyOperatorDetails(OperatorDetails calldata /*newOperatorDetails*/) external pure {}

    function delegateToBySignature(
        address /*staker*/,
        address /*operator*/,
        SignatureWithExpiry memory /*stakerSignatureAndExpiry*/,
        SignatureWithExpiry memory /*approverSignatureAndExpiry*/
    ) external pure {}
>>>>>>> 172b79de

    function undelegate(address staker) external {
        delegatedTo[staker] = address(0);
    }

    function forceUndelegation(address /*staker*/) external pure returns (bytes32) {}

    function increaseDelegatedShares(address /*staker*/, IStrategy /*strategy*/, uint256 /*shares*/) external pure {}

<<<<<<< HEAD
    function increaseDelegatedShares(address /*staker*/, IStrategy /*strategy*/, uint256 /*shares*/) external {}
=======
    function decreaseDelegatedShares(address /*staker*/, IStrategy[] calldata /*strategies*/, uint256[] calldata /*shares*/) external pure {}

    function operatorDetails(address operator) external pure returns (OperatorDetails memory) {
        OperatorDetails memory returnValue = OperatorDetails({
            earningsReceiver: operator,
            delegationApprover: operator,
            stakerOptOutWindowBlocks: 0
        });
        return returnValue;
    }

    function earningsReceiver(address operator) external pure returns (address) {
        return operator;
    }
>>>>>>> 172b79de

    function delegationApprover(address operator) external pure returns (address) {
        return operator;
    }

    function stakerOptOutWindowBlocks(address /*operator*/) external pure returns (uint256) {
        return 0;
    }

    function operatorShares(address /*operator*/, IStrategy /*strategy*/) external pure returns (uint256) {}

    function isDelegated(address staker) external view returns (bool) {
        return (delegatedTo[staker] != address(0));
    }

    function isNotDelegated(address /*staker*/) external pure returns (bool) {}

    // function isOperator(address /*operator*/) external pure returns (bool) {}

    function stakerNonce(address /*staker*/) external pure returns (uint256) {}

    function delegationApproverNonce(address /*operator*/) external pure returns (uint256) {}

    function calculateCurrentStakerDelegationDigestHash(address /*staker*/, address /*operator*/, uint256 /*expiry*/) external view returns (bytes32) {}

    function calculateStakerDelegationDigestHash(address /*staker*/, uint256 /*stakerNonce*/, address /*operator*/, uint256 /*expiry*/) external view returns (bytes32) {}

    function calculateCurrentDelegationApprovalDigestHash(address /*staker*/, address /*operator*/, uint256 /*expiry*/) external view returns (bytes32) {}

    function calculateDelegationApprovalDigestHash(
        address /*staker*/,
        address /*operator*/,
        address /*_delegationApprover*/,
        uint256 /*approverNonce*/,
        uint256 /*expiry*/
    ) external view returns (bytes32) {}

    function calculateStakerDigestHash(address /*staker*/, address /*operator*/, uint256 /*expiry*/)
        external pure returns (bytes32 stakerDigestHash) {}

    function calculateApproverDigestHash(address /*staker*/, address /*operator*/, uint256 /*expiry*/) external pure returns (bytes32 approverDigestHash) {}

    function DOMAIN_TYPEHASH() external view returns (bytes32) {}

    function STAKER_DELEGATION_TYPEHASH() external view returns (bytes32) {}

    function DELEGATION_APPROVAL_TYPEHASH() external view returns (bytes32) {}

    function domainSeparator() external view returns (bytes32) {}
}<|MERGE_RESOLUTION|>--- conflicted
+++ resolved
@@ -13,16 +13,12 @@
         isOperator[operator] = _isOperatorReturnValue;
     }
 
-<<<<<<< HEAD
     /// @notice returns the total number of shares in `strategy` that are delegated to `operator`.
     function setOperatorShares(address operator, IStrategy strategy, uint256 shares) external {
         operatorShares[operator][strategy] = shares;
     }
 
     mapping (address => address) public delegatedTo;
-=======
-    mapping(address => address) public delegatedTo;
->>>>>>> 172b79de
 
     function registerAsOperator(OperatorDetails calldata /*registeringOperatorDetails*/, string calldata /*metadataURI*/) external pure {}
     
@@ -32,9 +28,6 @@
         delegatedTo[msg.sender] = operator;
     }
 
-<<<<<<< HEAD
-    function delegateToBySignature(address /*staker*/, address /*operator*/, uint256 /*expiry*/, bytes memory /*signature*/) external {}
-=======
     function modifyOperatorDetails(OperatorDetails calldata /*newOperatorDetails*/) external pure {}
 
     function delegateToBySignature(
@@ -43,7 +36,6 @@
         SignatureWithExpiry memory /*stakerSignatureAndExpiry*/,
         SignatureWithExpiry memory /*approverSignatureAndExpiry*/
     ) external pure {}
->>>>>>> 172b79de
 
     function undelegate(address staker) external {
         delegatedTo[staker] = address(0);
@@ -53,9 +45,6 @@
 
     function increaseDelegatedShares(address /*staker*/, IStrategy /*strategy*/, uint256 /*shares*/) external pure {}
 
-<<<<<<< HEAD
-    function increaseDelegatedShares(address /*staker*/, IStrategy /*strategy*/, uint256 /*shares*/) external {}
-=======
     function decreaseDelegatedShares(address /*staker*/, IStrategy[] calldata /*strategies*/, uint256[] calldata /*shares*/) external pure {}
 
     function operatorDetails(address operator) external pure returns (OperatorDetails memory) {
@@ -70,7 +59,6 @@
     function earningsReceiver(address operator) external pure returns (address) {
         return operator;
     }
->>>>>>> 172b79de
 
     function delegationApprover(address operator) external pure returns (address) {
         return operator;
@@ -79,8 +67,6 @@
     function stakerOptOutWindowBlocks(address /*operator*/) external pure returns (uint256) {
         return 0;
     }
-
-    function operatorShares(address /*operator*/, IStrategy /*strategy*/) external pure returns (uint256) {}
 
     function isDelegated(address staker) external view returns (bool) {
         return (delegatedTo[staker] != address(0));
