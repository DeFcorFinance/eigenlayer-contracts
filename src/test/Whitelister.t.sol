--- conflicted
+++ resolved
@@ -10,12 +10,13 @@
 // import "../../src/test/mocks/ServiceManagerMock.sol";
 // import "../../src/test/mocks/PublicKeyCompendiumMock.sol";
 
+
+
 // import "../../script/whitelist/ERC20PresetMinterPauser.sol";
 
 // import "../../script/whitelist/Staker.sol";
 // import "../../script/whitelist/Whitelister.sol";
 
-<<<<<<< HEAD
 // import "@openzeppelin/contracts/token/ERC20/IERC20.sol";
 // import "@openzeppelin/contracts/access/Ownable.sol";
 // import "@openzeppelin/contracts/utils/Create2.sol";
@@ -36,33 +37,6 @@
 //     BLSRegistry blsRegistryImplementation;
 
 
-=======
-// import "../../script/whitelist/ERC20PresetMinterPauser.sol";
-
-// import "../../script/whitelist/Staker.sol";
-// import "../../script/whitelist/Whitelister.sol";
-
-// import "@openzeppelin/contracts/token/ERC20/IERC20.sol";
-// import "@openzeppelin/contracts/access/Ownable.sol";
-// import "@openzeppelin/contracts/utils/Create2.sol";
-
-// import "./EigenLayerTestHelper.t.sol";
-// import "./Delegation.t.sol";
-
-// import "forge-std/Test.sol";
-
-// contract WhitelisterTests is EigenLayerTestHelper {
-
-//     ERC20PresetMinterPauser dummyToken;
-//     IStrategy dummyStrat;
-//     IStrategy dummyStratImplementation;
-//     Whitelister whiteLister;
-
-//     BLSRegistry blsRegistry;
-//     BLSRegistry blsRegistryImplementation;
-
-
->>>>>>> 76b649df
 //     ServiceManagerMock dummyServiceManager;
 //     BLSPublicKeyCompendiumMock dummyCompendium;
 //     MiddlewareRegistryMock dummyReg;
@@ -121,11 +95,7 @@
 
 
 //         dummyServiceManager  = new ServiceManagerMock(slasher);
-<<<<<<< HEAD
-//         blsRegistryImplementation = new BLSRegistry(strategyManager, dummyServiceManager, dummyCompendium);
-=======
 //         blsRegistryImplementation = new BLSRegistry(strategyManager, dummyServiceManager, 2, dummyCompendium);
->>>>>>> 76b649df
 
 //         uint256[] memory _quorumBips = new uint256[](2);
 //         // split 60% ETH quorum, 40% EIGEN quorum
@@ -166,18 +136,6 @@
 //         cheats.stopPrank();
 //     }
 
-<<<<<<< HEAD
-    // function testWhitelistingOperator(address operator) public fuzzedAddress(operator) {
-    //     cheats.startPrank(operator);
-    //     IDelegationManager.OperatorDetails memory operatorDetails = IDelegationManager.OperatorDetails({
-    //         earningsReceiver: operator,
-    //         delegationApprover: address(0),
-    //         stakerOptOutWindowBlocks: 0
-    //     });
-    //     string memory emptyStringForMetadataURI;
-    //     delegation.registerAsOperator(operatorDetails, emptyStringForMetadataURI);
-    //     cheats.stopPrank();
-=======
 //     function testWhitelistingOperator(address operator) public fuzzedAddress(operator) {
 //         cheats.startPrank(operator);
 //         IDelegationManager.OperatorDetails memory operatorDetails = IDelegationManager.OperatorDetails({
@@ -188,7 +146,6 @@
 //         string memory emptyStringForMetadataURI;
 //         delegation.registerAsOperator(operatorDetails, emptyStringForMetadataURI);
 //         cheats.stopPrank();
->>>>>>> 76b649df
 
 //         cheats.startPrank(theMultiSig);
 //         whiteLister.whitelist(operator);
@@ -218,18 +175,6 @@
 //         Staker(staker).callAddress(address(strategyManager), data);
 //     }
 
-<<<<<<< HEAD
-    // function testNonWhitelistedOperatorRegistration(BN254.G1Point memory pk, string memory socket ) external {
-    //     cheats.startPrank(operator);
-    //     IDelegationManager.OperatorDetails memory operatorDetails = IDelegationManager.OperatorDetails({
-    //         earningsReceiver: operator,
-    //         delegationApprover: address(0),
-    //         stakerOptOutWindowBlocks: 0
-    //     });
-    //     string memory emptyStringForMetadataURI;
-    //     delegation.registerAsOperator(operatorDetails, emptyStringForMetadataURI);
-    //     cheats.stopPrank();
-=======
 //     function testNonWhitelistedOperatorRegistration(BN254.G1Point memory pk, string memory socket ) external {
 //         cheats.startPrank(operator);
 //         IDelegationManager.OperatorDetails memory operatorDetails = IDelegationManager.OperatorDetails({
@@ -240,7 +185,6 @@
 //         string memory emptyStringForMetadataURI;
 //         delegation.registerAsOperator(operatorDetails, emptyStringForMetadataURI);
 //         cheats.stopPrank();
->>>>>>> 76b649df
 
 //         cheats.expectRevert(bytes("BLSRegistry._registerOperator: not whitelisted"));
 //         blsRegistry.registerOperator(1, pk, socket);
@@ -254,16 +198,6 @@
 //             public  fuzzedAddress(operator)
 //         {
 
-<<<<<<< HEAD
-        // address staker = whiteLister.getStaker(operator);
-        // cheats.assume(staker != operator);
-        // IDelegationManager.OperatorDetails memory operatorDetails = IDelegationManager.OperatorDetails({
-        //     earningsReceiver: operator,
-        //     delegationApprover: address(0),
-        //     stakerOptOutWindowBlocks: 0
-        // });
-        // _testRegisterAsOperator(operator, operatorDetails);
-=======
 //         address staker = whiteLister.getStaker(operator);
         
 //         cheats.assume(staker != operator);
@@ -273,7 +207,6 @@
 //             stakerOptOutWindowBlocks: 0
 //         });
 //         _testRegisterAsOperator(operator, operatorDetails);
->>>>>>> 76b649df
 
 //         {
 //             cheats.startPrank(theMultiSig);
@@ -295,10 +228,7 @@
 //             //delegator-specific information
 //             (IStrategy[] memory delegatorStrategies, uint256[] memory delegatorShares) =
 //                 strategyManager.getDeposits(staker);
-<<<<<<< HEAD
-=======
 //             emit log_named_uint("delegatorShares of staker", delegatorShares[0]);
->>>>>>> 76b649df
 //             dataForTestWithdrawal.delegatorStrategies = delegatorStrategies;
 //             dataForTestWithdrawal.delegatorShares = delegatorShares;
 
@@ -322,20 +252,12 @@
 //             strategyIndexes[0] = 0;
 //             tokensArray[0] = dummyToken;
 //         }
-<<<<<<< HEAD
-
-=======
->>>>>>> 76b649df
 //         _testQueueWithdrawal(
 //             staker,
 //             dataForTestWithdrawal.delegatorStrategies,
 //             dataForTestWithdrawal.delegatorShares,
 //             strategyIndexes
 //         );
-<<<<<<< HEAD
-
-=======
->>>>>>> 76b649df
 //         {
 //             uint256 balanceBeforeWithdrawal = dummyToken.balanceOf(staker);
 
@@ -353,10 +275,6 @@
 //             emit log_named_uint("Balance After Withdrawal", dummyToken.balanceOf(staker));
         
 //             require(dummyToken.balanceOf(staker) == balanceBeforeWithdrawal + expectedTokensOut, "balance not incremented as expected");
-<<<<<<< HEAD
-
-=======
->>>>>>> 76b649df
 //         }        
 //     }
 
