{
     "multisig_addresses": {
          "communityMultisig": "0xB499Be0490Fe8e9382101b8a747BCC88e346f84b",
<<<<<<< HEAD
          "teamMultisig": "0x040353E9d057689b77DF275c07FFe1A46b98a4a6",
=======
          "operationsMultisig": "0x040353E9d057689b77DF275c07FFe1A46b98a4a6",
>>>>>>> 852199fe
          "executorMultisig": "0x3d9C2c2B40d890ad53E27947402e977155CD2808",
          "timelock": "0xA7e72a0564ebf25Fa082Fc27020225edeAF1796E"
     },
     "strategies": [
                    {
                         "token_address": "0x",
                         "token_name": "Mock WETH (MOCK WETH)",
                         "token_symbol": "WETH"
                    },
                    {
                         "token_address": "0x",
                         "token_name": "Mock EIGEN (MOCK EIGEN)",
                         "token_symbol": "EIGEN"
                    }
               ],
     "strategyManager":
          {
               "withdrawalDelayBlocks": 10,
               "init_paused_status": 0,
               "init_withdrawal_delay_blocks": 10
          },
     "eigenPod":
          {
               "PARTIAL_WITHDRAWAL_FRAUD_PROOF_PERIOD_BLOCKS": 50400,
               "REQUIRED_BALANCE_WEI": "31000000000000000000"
          },
     "eigenPodManager":
          {
               "init_paused_status": 30
          },
     "delayedWithdrawalRouter":
          {
               "init_paused_status": 0,
               "init_withdrawal_delay_blocks": 50400
          },
     "slasher":
          {
               "init_paused_status": "115792089237316195423570985008687907853269984665640564039457584007913129639935"
          },
     "delegation":
          {
               "init_paused_status": "115792089237316195423570985008687907853269984665640564039457584007913129639935"
          }
}<|MERGE_RESOLUTION|>--- conflicted
+++ resolved
@@ -1,11 +1,7 @@
 {
      "multisig_addresses": {
           "communityMultisig": "0xB499Be0490Fe8e9382101b8a747BCC88e346f84b",
-<<<<<<< HEAD
-          "teamMultisig": "0x040353E9d057689b77DF275c07FFe1A46b98a4a6",
-=======
           "operationsMultisig": "0x040353E9d057689b77DF275c07FFe1A46b98a4a6",
->>>>>>> 852199fe
           "executorMultisig": "0x3d9C2c2B40d890ad53E27947402e977155CD2808",
           "timelock": "0xA7e72a0564ebf25Fa082Fc27020225edeAF1796E"
      },
