--- conflicted
+++ resolved
@@ -8,56 +8,6 @@
         StrategyManager(_delegation, _eigenPodManager, _slasher)
         {}
 
-<<<<<<< HEAD
-    function slashSharesSinglet(
-        address slashedAddress,
-        address recipient,
-        IStrategy strategy,
-        IERC20 token,
-        uint256 strategyIndex,
-        uint256 shareAmount
-    )
-        external
-        onlyOwner
-        onlyFrozen(slashedAddress)
-        nonReentrant
-    {
-        IStrategy[] memory strategies = new IStrategy[](1);
-        strategies[0] = strategy;
-        IERC20[] memory tokens = new IERC20[](1);
-        tokens[0] = token;
-        uint256[] memory strategyIndexes = new uint256[](1);
-        strategyIndexes[0] = strategyIndex;
-        uint256[] memory shareAmounts = new uint256[](1);
-        shareAmounts[0] = shareAmount;
-        require(tokens.length == strategies.length, "StrategyManager.slashShares: input length mismatch");
-        uint256 strategyIndexIndex;
-        uint256 strategiesLength = strategies.length;
-
-        for (uint256 i = 0; i < strategiesLength;) {
-            // the internal function will return 'true' in the event the strategy was
-            // removed from the slashedAddress's array of strategies -- i.e. stakerStrategyList[slashedAddress]
-            if (_removeShares(slashedAddress, strategyIndexes[strategyIndexIndex], strategies[i], shareAmounts[i])) {
-                unchecked {
-                    ++strategyIndexIndex;
-                }
-            }
-
-            // withdraw the shares and send funds to the recipient
-            strategies[i].withdraw(recipient, tokens[i], shareAmounts[i]);
-
-            // increment the loop
-            unchecked {
-                ++i;
-            }
-        }
-
-        // modify delegated shares accordingly, if applicable.
-        delegation.decreaseDelegatedShares(slashedAddress, strategies, shareAmounts);
-    }
-
-=======
->>>>>>> 49670a2d
     function strategy_is_in_stakers_array(address staker, IStrategy strategy) public view returns (bool) {
         uint256 length = stakerStrategyList[staker].length;
         for (uint256 i = 0; i < length; ++i) {
